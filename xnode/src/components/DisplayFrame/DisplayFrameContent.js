import * as React from 'react';
import classNames from 'classnames';
import { withStyles } from '@material-ui/core/styles';

/**
 * This dumb component creates a content container for a display frame that vertically lays out its children
 * components.
 * TODO: This component could be improved by incorporating more complex grid layout functionality (using flexbox grid)
 * in order to more closely resemble Java's JPanel.
 */
class DisplayFrameContent extends React.PureComponent<{
    /** CSS-in-JS styling object. */
    classes: {},

    /** React components within opening & closing tags. */
    children: React.Node,

    /** Class tags to allow additional styling of container. */
    className?: string,

    /** Direction which to lay out children. */
    orientation: "horizontal" | "vertical",
}> {
    static defaultProps = {
        orientation: "vertical",
    }

    /**
     * Renders a content container with specific styling and vertical layout properties.
     */
    render() {
        const { classes, children, className, orientation } = this.props;
        return (
            <div className={classNames(classes.content, className)}
                 style={{
                     flexDirection: orientation === "horizontal" ? "row" : "column",
                 }}>
                {children}
            </div>
        );
    }
}

// To inject styles into component
// -------------------------------

/** CSS-in-JS styling function. */
const styles = (theme) => ({
    content: {
        // Allow absolute positioning of children
        position: 'relative',

<<<<<<< HEAD
        // Layout child components vertically
        display: 'flex',
=======
        // Allow children to occupy entire width, even if overflowing
        display: 'inline-block',
>>>>>>> 72885712

        // Content display properties
        overflow: 'auto',
        padding: theme.spacing.unit,
    },
});

export default withStyles(styles)(DisplayFrameContent);<|MERGE_RESOLUTION|>--- conflicted
+++ resolved
@@ -50,13 +50,8 @@
         // Allow absolute positioning of children
         position: 'relative',
 
-<<<<<<< HEAD
         // Layout child components vertically
         display: 'flex',
-=======
-        // Allow children to occupy entire width, even if overflowing
-        display: 'inline-block',
->>>>>>> 72885712
 
         // Content display properties
         overflow: 'auto',
