import * as React from 'react';
import classNames from 'classnames';
import { withStyles } from '@material-ui/core/styles';
import { withSize } from 'react-sizeme';
import { createSelector } from 'reselect';
import { line, curveBasis, curveLinear } from 'd3';

import type {
    DagElementId,
    DagEdgeId,
    DagEdgeSpec,
    DagContainerSpec,
} from '../../../state/viztable/outputs';
import Viewer from '../../Viewer';
import type { ViewerProps } from '../../Viewer';

<<<<<<< HEAD
export type DagNodeLayoutSpec = {
    /** Unique identifier of node. */
    viewerProps: ViewerProps,

    /** Size dimensions populated after rendering. */
    width?: number,
    height?: number,

    /** Layout coordinates populated by layout engine. */
    x?: number,
    y?: number,
    z?: number,
};

export type DagContainerLayoutSpec = {
    spec: DagContainerSpec,

    /** Size dimensions populated by layout engine. */
    width?: number,
    height?: number,

    /** Layout coordinates populated by layout engine. */
    x?: number,
    y?: number,
    z?: number,
};

export type DagEdgeLayoutSpec = {
    spec: DagEdgeSpec,

    /** Layout coordinates populated by layout engine. */
    start?: {
        x: number,
        y: number,
    },
    end?: {
        x: number,
        y: number,
    },
    z?: number,
};

=======
>>>>>>> 35fe8364
function buildArrowheadMarker(id, color) {
    return (
        <marker
            key={id}
            id={id}
            viewBox='-5 -3 5 6'
            refX='0'
            refY='0'
            markerUnits='strokeWidth'
            markerWidth='4'
            markerHeight='3'
            orient='auto'
        >
            <path
                d='M 0 0 l 0 1 a 32 32 0 0 0 -5 2 l 1.5 -3 l -1.5 -3 a 32 32 0 0 0 5 2 l 0 1 z'
                fill={color}
            />
        </marker>
    );
}

/**
 * This pure dumb component renders a graph node as an SVG component that contains a Viewer.
 */
class DagNode extends React.PureComponent<{
    /** CSS-in-JS styling object. */
    classes: {},

    /** Props to the `Viewer` sub-component. */
    viewerProps: ViewerProps,

    /** Position and size properties. */
    x: number,
    y: number,
    width: number,
    height: number,
}> {
    render() {
        const { classes, x, y, width, height, viewerProps } = this.props;
        return (
            <g>
                <rect x={x} y={y} width={width} height={height} className={classes.node} />
                <foreignObject x={x} y={y} width={width} height={height}>
                    <Viewer {...viewerProps} />
                </foreignObject>
            </g>
        );
    }
}

/**
 * This pure dumb component renders a graph edge as an SVG component that responds to mouse events
 * based on prop values.
 */
class DagEdge extends React.PureComponent<{
    /** CSS-in-JS styling object. */
    classes: {},

    id: number,
    baseColor: {},
    selectedColor: {},
    points: Array,
    isCurved: boolean,
    isBackground: boolean,
    isHovered: boolean,
    isSelected: boolean,
    isOtherActive: boolean,
    label: string,
    onClick?: () => void,
    onDoubleClick?: () => void,
    onMouseEnter?: () => void,
    onMouseLeave?: () => void,
}> {
    render() {
        const {
            classes,
            id,
            baseColor,
            selectedColor,
            points,
            isCurved,
            isBackground,
            isHovered,
            isSelected,
            isOtherActive,
            label,
            onClick,
            onDoubleClick,
            onMouseEnter,
            onMouseLeave,
        } = this.props;
        let pathString = null;
        if (isCurved) {
            let curveGenerator = line().curve(curveBasis);
            pathString = curveGenerator(points.map(({ x, y }) => [x, y]));
        } else {
            let linearGenerator = line().curve(curveLinear);
            pathString = linearGenerator(points.map(({ x, y }) => [x, y]));
        }

        // Edge id needs to be globally unique, not just within this svg component
        return (
            <g>
                <path
                    d={pathString}
                    className={classNames({
                        [classes.edgeHotspot]: true,
                    })}
                    onClick={onClick}
                    onDoubleClick={onDoubleClick}
                    onMouseEnter={onMouseEnter}
                    onMouseLeave={onMouseLeave}
                />
                <path
                    id={id}
                    d={pathString}
                    pointerEvents='none'
                    style={{
                        stroke: isSelected ? selectedColor[kArrowStroke] : baseColor[kArrowStroke],
                        markerEnd: isSelected
                            ? `url(#arrowheadSelected${id})`
                            : `url(#arrowheadBase${id})`,
                    }}
                    className={classNames({
                        [classes.edge]: true,
                        [classes.edgeBackground]: isBackground,
                        [classes.edgeIsOtherActive]: isOtherActive,
                        [classes.edgeHovered]: isHovered,
                        [classes.edgeSelected]: isSelected,
                    })}
                />
                <text
                    dy='-1.5'
                    textAnchor='end'
                    pointerEvents='none'
                    className={classNames({
                        [classes.edgeLabel]: true,
                        [classes.edgeIsOtherActive]: isOtherActive,
                        [classes.edgeLabelHovered]: isHovered,
                        [classes.edgeLabelSelected]: isSelected,
                    })}
                >
                    <textPath xlinkHref={`#${id}`} startOffset='95%'>
                        {label}
                    </textPath>
                </text>
            </g>
        );
    }
}

/**
 * This pure dumb component renders a directed acyclic graph.
 */
<<<<<<< HEAD
class DagLayout extends React.PureComponent<
    {
        /** CSS-in-JS styling object. */
        classes: {},

        /** Node elements that are props to `Viewer` sub-components. */
        nodes: {
            [DagNodeId]: ViewerProps,
        },

        /** Edge specifications of which nodes to connect. */
        edges: {
            [DagEdgeId]: DagEdgeSpec,
        },

        /** Container specifications for how to layout and group nodes. */
        containers: {
            [DagContainerId]: DagContainerSpec,
        },
=======
class DagLayout extends React.PureComponent<{
    /** CSS-in-JS styling object. */
    classes: {},

    /** Node elements that serve as props to `Viewer` sub-components. */
    nodes: {
        [DagElementId]: ViewerCreationProps,
    },

    /** Edge specifications of which nodes to connect. */
    edges: {
        [DagEdgeId]: DagEdgeSpec,
>>>>>>> 35fe8364
    },
    {
        /** Whether the graph needs to be re-layout. */
        shouldLayout: boolean,

        /** Graph element specifications, but now with size and position information. */
        nodes: {
            [DagNodeId]: DagNodeLayoutSpec,
        },
        edges: {
            [DagEdgeId]: DagEdgeLayoutSpec,
        },
        containers: {
            [DagContainerId]: DagContainerLayoutSpec,
        },

        /** Graph elements after layout sorted in ascending z-order. */
        elements: Array<{
            type: 'node' | 'edge' | 'container',
            id: DagNodeId | DagEdgeId | DagContainerId,
            z: number,
        }>,
    },
> {
    /** Constructor. */
    constructor(props) {
        super(props);
        this.state = Immutable({
            shouldLayout: true,
            nodes: {},
            edges: {},
            containers: {},
            elements: [],
        });
    }

    componentDidMount() {
        // At this point, self and children elements have been rendered and mounted into the DOM, so
        // they have defined sizes which have been populated in `this.state` and which the
        // layout engine may use.
        this._layoutGraph();
    }

    componentDidUpdate() {
        // By default, a `PureComponent` will update if props and state have changed according to
        // a shallow comparison; since we use `Immutable` structures, this will trigger updates
        // at the correct conditions. Performing the layout will change the state, so we wrap it in
        // a condition to prevent infinite looping.
        if (this.state.shouldLayout) {
            this._layoutGraph();
        }
    }

    /**
     * Callback function to update the
     * @param nodeId
     * @param width
     * @param height
     * @private
     */
    _onElementResize(nodeId: DagNodeId, width, height) {
        this.setState((state) =>
            state.merge({ [nodeId]: { width, height } }, { deep: true }).set('shouldLayout', true),
        );
    }

    /**
     * Layout the graph using the current size dimensions.
     * @private
     */
    _layoutGraph() {
        const { classes } = this.props;
        const { nodes, edges, containers } = this.state;

        // TODO(rholmdahl): Layout.js magic here!
        const result: {
            nodes: {},
            edges: {},
            containers: {},
        } = layoutDag(nodes, edges, containers);

        // Sort elements by ascending z-order so SVGs can be overlaid correctly.
        const elements =
            Immutable([])
                .concat(Object.entries(nodes).map());

        const graphComponents = nodeComponents
            .concat(edgeComponents)
            .sort(({ z: z1 }, { z: z2 }) => z1 - z2)
            .map(({ component }) => component);

        // TODO: Return or save?

        this.setState((state) => state.set('shouldLayout', false));
    }

    /**
     * Renders a DAG with nodes, edges, and containers. Nodes can contain `Viewer` objects. Edges
     * can have string labels. Containers can be collapsed or expanded.
     */
    // arrowheads = [makeArrowheadMarker(...), ...]
    // <defs>{arrowheads}</defs>
    render() {
        const { classes, size } = this.props;
        const { graph } = this.state;

        return (
            <div className={classes.container}>
                <div className={classes.graph}>
                    <svg width={size.width} height={size.height}>
                        <rect
                            x={0}
                            y={0}
                            width={size.width}
                            height={size.height}
                            fill='transparent'
                            onClick={undefined}
                        />
                        {graph}
                    </svg>
                </div>
            </div>
        );
    }
}

// To inject styles into component
// -------------------------------

/** CSS-in-JS styling function. */
const styles = (theme) => ({
    container: {
        flex: 1, // expand to fill frame vertical

        display: 'flex',
        flexDirection: 'row',
        justifyContent: 'center', // along main axis (horizontal)
        alignItems: 'stretch', // along cross axis (vertical)
        overflow: 'hidden',
    },
    graph: {
        flex: 'auto', // makes graph fill remaining space so sidebar is on side
        overflow: 'auto',
        textAlign: 'left', // so SVG doesn't move
    },

    /** Edge styles. */
    edge: {
        fill: 'none',
        strokeWidth: 2.5,
    },
    edgeHotspot: {
        fill: 'none',
        stroke: 'transparent',
        strokeWidth: 12,
    },
    edgeHovered: {
        opacity: 1,
        strokeWidth: 3.5,
    },
    edgeSelected: {
        opacity: 1,
        strokeWidth: 3.5,
        markerEnd: 'url(#arrowheadBlue)',
    },
    edgeBackground: {
        opacity: 0.5,
    },
    edgeIsOtherActive: {
        opacity: 0.1,
    },
    edgeLabel: {
        opacity: 0,
        textAlign: 'right',
        fontFamily: theme.typography.monospace.fontFamily,
        fontSize: '7pt',
        userSelect: 'none',
    },
    edgeLabelHovered: {
        opacity: 1,
        fontWeight: theme.typography.fontWeightMedium,
    },
    edgeLabelSelected: {
        opacity: 1,
    },

    /** Node styles. */
    node: {
        fillOpacity: 0.2,
        stroke: 'transparent', // TODO: Remove this?
        strokeWidth: 4,
        rx: 4,
        ry: 4,
        transition: [
            theme.transitions.create(['width', 'height', 'x', 'y'], {
                duration: theme.transitions.duration.short,
            }),
            theme.transitions.create(['fill-opacity'], {
                duration: theme.transitions.duration.shortest,
                delay: theme.transitions.duration.short,
            }),
        ].join(', '),
    },
});

export default withSize()(withStyles(styles)(DagLayout));<|MERGE_RESOLUTION|>--- conflicted
+++ resolved
@@ -13,52 +13,8 @@
 } from '../../../state/viztable/outputs';
 import Viewer from '../../Viewer';
 import type { ViewerProps } from '../../Viewer';
-
-<<<<<<< HEAD
-export type DagNodeLayoutSpec = {
-    /** Unique identifier of node. */
-    viewerProps: ViewerProps,
-
-    /** Size dimensions populated after rendering. */
-    width?: number,
-    height?: number,
-
-    /** Layout coordinates populated by layout engine. */
-    x?: number,
-    y?: number,
-    z?: number,
-};
-
-export type DagContainerLayoutSpec = {
-    spec: DagContainerSpec,
-
-    /** Size dimensions populated by layout engine. */
-    width?: number,
-    height?: number,
-
-    /** Layout coordinates populated by layout engine. */
-    x?: number,
-    y?: number,
-    z?: number,
-};
-
-export type DagEdgeLayoutSpec = {
-    spec: DagEdgeSpec,
-
-    /** Layout coordinates populated by layout engine. */
-    start?: {
-        x: number,
-        y: number,
-    },
-    end?: {
-        x: number,
-        y: number,
-    },
-    z?: number,
-};
-
-=======
->>>>>>> 35fe8364
+import type { DagEdgeLayoutSpec, DagNodeLayoutSpec } from './layout';
+
 function buildArrowheadMarker(id, color) {
     return (
         <marker
@@ -213,7 +169,6 @@
 /**
  * This pure dumb component renders a directed acyclic graph.
  */
-<<<<<<< HEAD
 class DagLayout extends React.PureComponent<
     {
         /** CSS-in-JS styling object. */
@@ -221,7 +176,7 @@
 
         /** Node elements that are props to `Viewer` sub-components. */
         nodes: {
-            [DagNodeId]: ViewerProps,
+            [DagElementId]: ViewerProps,
         },
 
         /** Edge specifications of which nodes to connect. */
@@ -231,22 +186,8 @@
 
         /** Container specifications for how to layout and group nodes. */
         containers: {
-            [DagContainerId]: DagContainerSpec,
-        },
-=======
-class DagLayout extends React.PureComponent<{
-    /** CSS-in-JS styling object. */
-    classes: {},
-
-    /** Node elements that serve as props to `Viewer` sub-components. */
-    nodes: {
-        [DagElementId]: ViewerCreationProps,
-    },
-
-    /** Edge specifications of which nodes to connect. */
-    edges: {
-        [DagEdgeId]: DagEdgeSpec,
->>>>>>> 35fe8364
+            [DagElementId]: DagContainerSpec,
+        },
     },
     {
         /** Whether the graph needs to be re-layout. */
@@ -254,19 +195,19 @@
 
         /** Graph element specifications, but now with size and position information. */
         nodes: {
-            [DagNodeId]: DagNodeLayoutSpec,
+            [DagElementId]: DagNodeLayoutSpec,
         },
         edges: {
             [DagEdgeId]: DagEdgeLayoutSpec,
         },
         containers: {
-            [DagContainerId]: DagContainerLayoutSpec,
+            [DagElementId]: DagContainerLayoutSpec, // TODO: Replace?
         },
 
         /** Graph elements after layout sorted in ascending z-order. */
         elements: Array<{
             type: 'node' | 'edge' | 'container',
-            id: DagNodeId | DagEdgeId | DagContainerId,
+            id: DagElementId | DagEdgeId,
             z: number,
         }>,
     },
@@ -329,9 +270,7 @@
         } = layoutDag(nodes, edges, containers);
 
         // Sort elements by ascending z-order so SVGs can be overlaid correctly.
-        const elements =
-            Immutable([])
-                .concat(Object.entries(nodes).map());
+        const elements = Immutable([]).concat(Object.entries(nodes).map());
 
         const graphComponents = nodeComponents
             .concat(edgeComponents)
