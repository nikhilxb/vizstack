import React, { Component } from 'react';
import PropTypes from 'prop-types';
import classNames from 'classnames';
import { withStyles } from '@material-ui/core/styles';
import { connect } from 'react-redux';
import { bindActionCreators } from 'redux';
import { createSelector } from 'reselect';
<<<<<<< HEAD
import type {TokenPrimitiveModel, VizId, VizSpec} from "../state/viztable/outputs";
import { VizModel } from "../state/viztable/outputs";
=======
import type {VizId, VizSpec} from "../state/viztable/outputs";
import {getVizTable, VizModel} from "../state/viztable/outputs";
>>>>>>> 1f31af3a

// Viz primitives
import TokenPrimitive from './primitives/TokenPrimitive';
import {addViewerAction, removeViewerAction, reorderViewerAction} from "../state/canvas/actions";
import {getViewer} from "../state/canvas/outputs";

// Viz layouts
import SequenceLayout from './layouts/SequenceLayout';

/**
 * This smart component recursively parses a VizSpec and assembles a nested Viz rendering.
 */
class Viewer extends Component {

    /** Prop expected types object. */
    static propTypes = {
        /** CSS-in-JS styling object. */
        classes: PropTypes.object.isRequired,

        /** Unique ViewerId for this viewer's root viewer. */
        viewerId: PropTypes.string.isRequired,

        /** TODO: State. */
        viewerState: PropTypes.object,

        /** Unique VizId for top-level viz. */
        vizId: PropTypes.string.isRequired,
    };

    /**
     * Recursively parse and assemble a nested visualization from the VizSpec.
     */
    createVizComponent() {
        const { viewer, viewerId, vizTable, addViewer } = this.props;
        const { vizId, expansionState, children } = viewer;

        const vizSpec: VizSpec = vizTable[vizId];
        if(!vizSpec) {
            return null;  // TODO: What to do?
        }

<<<<<<< HEAD
        // TODO: Which model is currently using?
        const model: VizModel = vizSpec.summaryModel;
=======
        let model: VizModel = undefined;
        switch(expansionState) {
            case 'summary':
                model = vizSpec.summaryModel;
                break;
            case 'compact':
                model = vizSpec.compactModel;
                break;
            case 'full':
                model = vizSpec.fullModel;
                break;
        }
>>>>>>> 1f31af3a

        switch(model.type) {

            // Primitives
            // ----------

            case 'TokenPrimitive':
                const { text } = (model: TokenPrimitiveModel).contents;
                return (
                    <TokenPrimitive text={text}
                                    shouldTextWrap={true} />
                );
<<<<<<< HEAD

            // Layouts
            // -------

            case 'SequenceLayout':
                return null;

            case 'KeyValueLayout':
=======
            case 'SequenceLayout':
                model.contents.elements.forEach((childVizId: VizId) => {
                    if (!(childVizId in children)) {
                        // TODO: this logic also exists in repl. merge them
                        let expansionState = 'summary';
                        if (vizTable[childVizId].compactModel !== null) {
                            expansionState = 'compact';
                        }
                        if (vizTable[childVizId].fullModel !== null) {
                            expansionState = 'full';
                        }
                        addViewer(childVizId, expansionState, viewerId)
                    }
                });
>>>>>>> 1f31af3a
                return null;
        }
    }

    /** Renderer. */
    render() {
        const { vizId } = this.props;
        return this.createVizComponent(vizId);
    }
}

// To inject styles into component
// -------------------------------

/** CSS-in-JS styling function. */
const styles = theme => ({
    // css-key: value,
});

<<<<<<< HEAD
// To inject application state into component
// ------------------------------------------

/** Connects application state objects to component props. */
function mapStateToProps(state, props) {  // Second argument `props` is manually set prop
    return (state, props) => {
        // propName1: state.subslice,
        // propName2: doSomethingSelector(state)
=======
/** Connects application state objects to component props. */
function mapStateToProps(state, props) {
    return {
        viewer:    getViewer(state.canvas, props.viewerId),
        vizTable:  getVizTable(state.viztable),
>>>>>>> 1f31af3a
    };
}

/** Connects bound action creator functions to component props. */
function mapDispatchToProps(dispatch) {
    return bindActionCreators({
<<<<<<< HEAD
        // propName: doSomethingAction,
    }, dispatch);
}

export default connect(mapStateToProps, mapDispatchToProps)(
    withStyles(styles)(Viewer)
);
=======
        addViewer:      addViewerAction,
        removeViewer:   removeViewerAction,
        reorderViewer:  reorderViewerAction,
    }, dispatch);
}

export default connect(mapStateToProps, mapDispatchToProps)(withStyles(styles)(Viewer));
>>>>>>> 1f31af3a
<|MERGE_RESOLUTION|>--- conflicted
+++ resolved
@@ -5,13 +5,8 @@
 import { connect } from 'react-redux';
 import { bindActionCreators } from 'redux';
 import { createSelector } from 'reselect';
-<<<<<<< HEAD
 import type {TokenPrimitiveModel, VizId, VizSpec} from "../state/viztable/outputs";
-import { VizModel } from "../state/viztable/outputs";
-=======
-import type {VizId, VizSpec} from "../state/viztable/outputs";
-import {getVizTable, VizModel} from "../state/viztable/outputs";
->>>>>>> 1f31af3a
+import { getVizTable, VizModel } from "../state/viztable/outputs";
 
 // Viz primitives
 import TokenPrimitive from './primitives/TokenPrimitive';
@@ -53,10 +48,6 @@
             return null;  // TODO: What to do?
         }
 
-<<<<<<< HEAD
-        // TODO: Which model is currently using?
-        const model: VizModel = vizSpec.summaryModel;
-=======
         let model: VizModel = undefined;
         switch(expansionState) {
             case 'summary':
@@ -69,8 +60,6 @@
                 model = vizSpec.fullModel;
                 break;
         }
->>>>>>> 1f31af3a
-
         switch(model.type) {
 
             // Primitives
@@ -82,16 +71,10 @@
                     <TokenPrimitive text={text}
                                     shouldTextWrap={true} />
                 );
-<<<<<<< HEAD
 
             // Layouts
             // -------
 
-            case 'SequenceLayout':
-                return null;
-
-            case 'KeyValueLayout':
-=======
             case 'SequenceLayout':
                 model.contents.elements.forEach((childVizId: VizId) => {
                     if (!(childVizId in children)) {
@@ -106,7 +89,9 @@
                         addViewer(childVizId, expansionState, viewerId)
                     }
                 });
->>>>>>> 1f31af3a
+                return null;
+
+            case 'KeyValueLayout':
                 return null;
         }
     }
@@ -126,42 +111,26 @@
     // css-key: value,
 });
 
-<<<<<<< HEAD
 // To inject application state into component
 // ------------------------------------------
 
-/** Connects application state objects to component props. */
-function mapStateToProps(state, props) {  // Second argument `props` is manually set prop
-    return (state, props) => {
-        // propName1: state.subslice,
-        // propName2: doSomethingSelector(state)
-=======
 /** Connects application state objects to component props. */
 function mapStateToProps(state, props) {
     return {
         viewer:    getViewer(state.canvas, props.viewerId),
         vizTable:  getVizTable(state.viztable),
->>>>>>> 1f31af3a
     };
 }
 
 /** Connects bound action creator functions to component props. */
 function mapDispatchToProps(dispatch) {
     return bindActionCreators({
-<<<<<<< HEAD
-        // propName: doSomethingAction,
-    }, dispatch);
-}
-
-export default connect(mapStateToProps, mapDispatchToProps)(
-    withStyles(styles)(Viewer)
-);
-=======
         addViewer:      addViewerAction,
         removeViewer:   removeViewerAction,
         reorderViewer:  reorderViewerAction,
     }, dispatch);
 }
 
-export default connect(mapStateToProps, mapDispatchToProps)(withStyles(styles)(Viewer));
->>>>>>> 1f31af3a
+export default connect(mapStateToProps, mapDispatchToProps)(
+    withStyles(styles)(Viewer)
+);