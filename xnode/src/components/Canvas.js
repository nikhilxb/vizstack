--- conflicted
+++ resolved
@@ -118,12 +118,6 @@
             { title: 'Duplicate', icon: <DuplicateIcon/>, onClick: () => openViewer(vizId, viewerId) },
             { title: 'Remove',    icon: <RemoveIcon/>,    onClick: () => removeViewer(viewerId) },
         ];
-<<<<<<< HEAD
-=======
-        const component = !vizSpec ? kLoadingSpinner : (
-            <Viewer viewerId={viewerId} />
-        );
->>>>>>> 1f31af3a
 
         return (
             <ViewerDisplayFrame title={title}
