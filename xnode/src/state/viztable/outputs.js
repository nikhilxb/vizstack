import { VizTableState } from './reducers';

/** Unique identifier of a viz from a snapshot in time. */
export type VizId = string;

/** Specification of a viz from a snapshot in time.
 *
 *  Invariant
 *  ---------
 *  Will always have less detailed model slots filled, so filled state can be:
 *
 *      1) summaryModel
 *      2) summaryModel + compactModel
 *      3) summaryModel + compactModel + fullModel
 *
 *  This allows storage/transmission efficiency, and looking at the filled stated implicit
 *  communicated the default model to render.
 */
export type VizSpec = {
    /** Absolute path of the file in which this viz was viewed. */
    filePath: string,

    /** Line number of view statement within file at `filePath`. */
    lineNumber: number,

    /** Model that is just string summary of the object and does not allow references (i.e. it
     *  "bottoms-out"). */
    summaryModel: VizModel,

    /** Model that visualizes a tiny subset of the object data and allows references. */
    compactModel?: VizModel,

    /** Model that visualizes all the object data and allows references. */
    fullModel?: VizModel,
};

/** A mode of visualization for a viz. */
export type VizModel = PrimitiveModel | LayoutModel;

// =================================================================================================
// Viz primitives
// --------------
// Visual "building blocks".

/** Any primitive model. */
export type PrimitiveModel = TokenPrimitiveModel;

/** Token primitive is __. */
export type TokenPrimitiveModel = {
    type: 'TokenPrimitive',
    contents: {
        text: string,
    },
};

// =================================================================================================
// Viz layouts
// -----------
// Visual "configurations" of "building blocks".

/** Any layout model. */
export type LayoutModel = SequenceLayoutModel | KeyValueLayoutModel;

/** Sequence layout is __. */
export type SequenceLayoutModel = {
    type: 'SequenceLayout',
    contents: {
        elements: Array<VizId>,
        orientation?: 'horizontal' | 'vertical',
    },
};

/** KeyValue layout is __. */
export type KeyValueLayoutModel = {
    type: 'KeyValueLayout',
    contents: {
        elements: {
            [VizId]: VizId,
        },
    },
};

/** Dag layout is ___. */
<<<<<<< HEAD
export type DagNodeId = string;
export type DagNodeSpec = {
    vizId: VizId,
};
export type DagContainerId = string;
=======
export type DagElementId = string;
export type DagNodeSpec = {
    vizId: VizId,
}
>>>>>>> 35fe8364
export type DagContainerSpec = {
    elements: Array<DagElementId>,
    flowDirection?: 'left' | 'right' | 'up' | 'down',
    isExpanded?: boolean,
    isInteractive?: boolean,
    isVisible?: boolean,
    isTopological?: boolean,
};
export type DagEdgeId = string;
export type DagEdgeSpec = {
<<<<<<< HEAD
    startId: DagNodeId | DagContainerId,
    endId: DagNodeId | DagContainerId,
=======
    start: DagElementId,
    end: DagElementId,
>>>>>>> 35fe8364
};
export type DagLayoutModel = {
    type: 'DagLayout',
    contents: {
        nodes: {
<<<<<<< HEAD
            [DagNodeId]: DagNodeSpec,
=======
            [DagElementId]: DagNodeSpec,
>>>>>>> 35fe8364
        },
        containers: {
            [DagElementId]: DagContainerSpec,
        },
        edges: {
            [DagEdgeId]: DagEdgeSpec,
        },
        alignments: Array<Array<DagElementId>>,
    },
};

// =================================================================================================
// Public functions

/**
 * Get the entire viz table.
 * @param state
 * @returns
 *     Table mapping `VizId` to `VizSpec`.
 */
export function getVizTable(state: VizTableState): { [VizId]: VizSpec } {
    return state.vizTable;
}

/**
 * Get the `VizSpec` corresponding to the specified `VizId`, or undefined if not found.
 * @param state
 * @param vizId
 * @returns {VizSpec | undefined}
 */
export function getVizSpec(state: VizTableState, vizId: VizId): VizSpec | undefined {
    return state.vizTable[vizId];
}

/**
 * Whether the `VizSpec` corresponding to the specified `VizId` exists.
 * @param state
 * @param vizId
 * @returns {boolean}
 */
export function hasVizSpec(state: VizTableState, vizId: VizId): boolean {
    return vizId in state.vizTable;
}<|MERGE_RESOLUTION|>--- conflicted
+++ resolved
@@ -81,18 +81,10 @@
 };
 
 /** Dag layout is ___. */
-<<<<<<< HEAD
-export type DagNodeId = string;
+export type DagElementId = string;
 export type DagNodeSpec = {
     vizId: VizId,
 };
-export type DagContainerId = string;
-=======
-export type DagElementId = string;
-export type DagNodeSpec = {
-    vizId: VizId,
-}
->>>>>>> 35fe8364
 export type DagContainerSpec = {
     elements: Array<DagElementId>,
     flowDirection?: 'left' | 'right' | 'up' | 'down',
@@ -103,23 +95,14 @@
 };
 export type DagEdgeId = string;
 export type DagEdgeSpec = {
-<<<<<<< HEAD
-    startId: DagNodeId | DagContainerId,
-    endId: DagNodeId | DagContainerId,
-=======
-    start: DagElementId,
-    end: DagElementId,
->>>>>>> 35fe8364
+    startId: DagElementId,
+    endId: DagElementId,
 };
 export type DagLayoutModel = {
     type: 'DagLayout',
     contents: {
         nodes: {
-<<<<<<< HEAD
-            [DagNodeId]: DagNodeSpec,
-=======
             [DagElementId]: DagNodeSpec,
->>>>>>> 35fe8364
         },
         containers: {
             [DagElementId]: DagContainerSpec,
