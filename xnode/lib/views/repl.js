'use babel';

// React + Redux services
import React from 'react';
import ReactDOM from 'react-dom';
import { createStore, applyMiddleware } from 'redux';
import thunk from 'redux-thunk';
import { Provider as ReduxProvider } from 'react-redux';
import { composeWithDevTools } from 'remote-redux-devtools';

// Material UI services
import MuiThemeProvider from '@material-ui/core/styles/MuiThemeProvider';
import XnodeMuiTheme from '../theme';

// Python services
import PythonShell from 'python-shell';
import path from 'path';

// Custom top-level React/Redux components
import Canvas from '../components/Canvas';
import mainReducer from '../state';
import { liveToSnapshotSymbolId, snapshotSymbolTableSlice } from '../services/symbol-utils';
import { addSymbolsAction, clearSymbolTableAction } from '../state/program/actions';
<<<<<<< HEAD
import { addSnapshotViewerAction, addLiveViewerAction, addPrintViewerAction,
    clearCanvasAction } from '../state/canvas/actions';
=======
import { addSnapshotViewerAction, clearCanvasAction } from '../state/canvas/actions';
>>>>>>> 27b9f53d

/** Path to main Python module for `ExecutionEngine`. */
const EXECUTION_ENGINE_PATH = path.join(__dirname, '/../engine.py');

const DEFAULT_ACTION = {
    recurse: [['creatorop'], ['args'], ['kwargs'], ['container']]
};


/**
 * This class manages the read-eval-print-loop (REPL) for interactive coding. A `REPL` is tied to a single main script,
 * which is re-run when appropriate, e.g. when a piece of code it depends on is edited (aka. "read"). An spawned Python
 * process runs an `ExecutionEngine` which runs the script and generates the needed visualization schemas (aka "eval").
 * Watch statements are set by the user to determine what variables/data need visualization schemas to be
 * generated, so that they can be visualized in the `Canvas` (aka "print").
 *
 * Together, the `REPL` + `Canvas` + `ExecutionEngine` is called a Sandbox (the term surfaced to a user). A Sandbox can
 * be thought of as an isolated environment for experimenting with a particular program script, along with any sandbox
 */
export default class REPL {

    /**
     * Constructor.
     *
     * @param {string} pythonPath
     *      The path to the Python executable that should be used to execute the requeested script.
     * @param {string} scriptPath
     *     The absolute path of the main script tied to this `REPL`, which will be executed and visualized.
     */
    constructor(pythonPath, scriptPath) {
        // Initialize REPL state
        this.watchMarkers = [];  // List of `atom.Marker`, one for each watch statement
        this.executionEngine = this._createEngine(pythonPath, scriptPath);   // Communication channel with Python process

        // Initialize Redux store & connect to main reducer
        const composeEnhancers = composeWithDevTools({ realtime: true });
        this.store = createStore(mainReducer, composeEnhancers(
            applyMiddleware(thunk),
        ));

        // Initialize React root component for Canvas
        this.element = document.createElement('div');
        ReactDOM.render(
            <ReduxProvider store={this.store}>
                <MuiThemeProvider theme={XnodeMuiTheme}>
                    <Canvas fetchSymbolData={(symbolId) => this.fetchSymbolData(symbolId)} />
                </MuiThemeProvider>
            </ReduxProvider>,
            this.element
        );

        console.debug('constructor() -- REPL instance created');
    }

    /** Returns an object that can be retrieved when package is activated. */
    serialize() {}

    /**
     * Tear down state and detach.
     */
    destroy() {
        // TODO: do we need to destroy the execution engine as well?
        this.element.remove();
        console.debug('destroy() -- REPL instance destroyed');
    }


    // =================================================================================================================
    // Atom display methods
    // =================================================================================================================

    /** Used by Atom to show title in a tab. */
    getTitle() {
        return 'Xnode Sandbox';
    }

    /** Used by Atom to show icon next to title in a tab. */
    getIconName () {
        return 'beaker';
    }

    /** Used by Atom to identify the view when opening. */
    getURI() {
        return 'atom://xnode-sandbox';
    }

    /** Used by Atom to place the pane in the window. */
    getDefaultLocation() {
        return 'right';
    }

    /** Used by Atom to place the pane in the window. */
    getAllowedLocations() {
        return ['left', 'right', 'bottom'];
    }

    /** Used by Atom to get the DOM element to be rendered. */
    getElement() {
        return this.element;
    }

    // =================================================================================================================
    // Watch statements
    // =================================================================================================================

    /**
     * Shifts the line numbers of any watch statements in the Python script that were moved by an edit.
     *
     * If lines are inserted or removed in the Atom buffer, then the watch statements saved by `this.executionEngine`
     * must be updated to reflect the shift in position. This function, called whenever a file changes, accomplishes
     * this.
     */
    _shiftWatchStatements() {
        this.watchMarkers.forEach(marker => {
            // Lines in atom are 0-indexed, whereas in Python they are 1-indexed
            const currentPosition = marker.getHeadBufferPosition().row + 1;
            const { filePath, lineNum } = marker.getProperties();
            if (currentPosition !== lineNum) {
                marker.setProperties({
                    lineNum: currentPosition,
                });
                this.executionEngine.send(`shift:${filePath}?${lineNum}?${currentPosition}`);
            }
        });
    }

    /**
     * Returns the index of an `atom.Marker` watching a particular line in a particular path.
     *
     * @param {string} filePath
     *      The file which to which the marker is assigned.
     * @param {number} lineNum
     *      The line number to which the marker is assigned.
     * @returns {number}
     *      The index of the marker in `this.watchMarkers`, or -1 if not found.
     */
    _indexOfMarker(filePath, lineNum) {
        for(let i = 0; i < this.watchMarkers.length; i++) {
            const marker = this.watchMarkers[i];
            if(marker.getProperties().filePath === filePath && marker.getHeadBufferPosition().row === lineNum - 1) {
                return i;
            }
        }
        return -1;
    }

    /**
     * Creates a new Atom marker to track the line of a watch expression.
     *
     * Atom's `Marker` objects can track position shifts from line insertion or deletions automatically, as well as
     * recognize when the line to which they've been assigned has been destroyed. We use these markers to track our
     * watch statements.
     *
     * We also decorate the `Marker` to provide a visual indicator of the watch statement.
     *
     * @param {string} filePath
     *      The path of the watched line.
     * @param {number} lineNum
     *      The number of the watched line at the time of marker creation.
     */
    _addWatchMarker(filePath, lineNum) {
        // see https://github.com/willyelm/xatom-debug/blob/master/lib/breakpoint/BreakpointManager.js
        let editor = atom.workspace.getActiveTextEditor();
        let cursorPosition = editor.getCursorBufferPosition();
        let marker = editor.markBufferPosition(cursorPosition);
        marker.setProperties({
            filePath,
            lineNum,
        });
        marker.onDidChange(e => {
            if (!(e.isValid)) {
                marker.destroy();
            }
        });
        this.watchMarkers.push(marker);

        let gutter = editor.gutterWithName('xnode-watch-gutter');
        gutter.decorateMarker(marker, {
            'type': 'gutter',
            'class': 'xn-watched-line',
        });
    }

    /**
     * Combine two action objects into one.
     *
     * Each watch statement and fetch request message sent to the execution engine contains a description of additional
     * actions that should be performed before a symbol table slice is sent back to `REPL`. Certain actions might be
     * requested by default by `REPL`, and so additional actions requested by a user need to be merged with those
     * default actions.
     *
     * @param {?object} a1:
     *      Mapping of action categories to string values, or `null` to return `a2` verbatim.
     * @param {?object} a2:
     *      Mapping of action categories to string values, or `null` to return `a1` verbatim.
     * @returns {object}
     *      A combined version of the two actions, ready to be converted to sent to the execution engine.
     */
     _mergeActions(a1, a2) {
        // TODO: as more actions are added, revisit this method
        if (a1 === null) {
            return a2;
        }
        if (a2 === null) {
            return a1;
        }
        let action = {};
        Object.entries(a1).forEach(([key, value]) => {
            if (key in a2) {
                action[key] = `${a2[key]}+${value}`
            }
            else {
                action[key] = value;
            }
        });
        Object.entries(a2).filter(([key]) => !(key in action)).forEach(([key, value]) => action[key] = value);
        return action;
    }

    // =================================================================================================================
    // Interacting with ExecutionEngine
    // ================================================================================================================

    /**
     * Creates a new execution engine.
     *
     * The engine is a spawned Python process that persists for the lifespan of the Sandbox. Changes to files and
     * watch statements are relayed to the engine, which potentially runs some or all of `scriptPath` and relays any
     * watched data to REPL, which stores that data.
     *
     * @param {string} pythonPath
     *      The path to the Python executable that should be used to run the script.
     * @param {string} scriptPath
     *      The path to the Python script whose data should be visualized in the canvas.
     * @returns {PythonShell}
     *      A Python subprocess with which `REPL` can communicate to acquire evaluated watch statements.
     */
    _createEngine(pythonPath, scriptPath) {
        let options = {
            args: [scriptPath],
            pythonPath,
        };
        let executionEngine = new PythonShell(EXECUTION_ENGINE_PATH, options);
        executionEngine.on('message', (message) => {
            console.debug('repl -- received message', JSON.parse(message));
<<<<<<< HEAD
            let { viewSymbol, symbols, refresh, watchCount, error } = JSON.parse(message);
            if(refresh) {
=======
            let { viewSymbol, symbols, refresh, watchCount, text, error } = JSON.parse(message);
            if (refresh) {
>>>>>>> 27b9f53d
                this.store.dispatch(clearCanvasAction());
                this.store.dispatch(clearSymbolTableAction());
            }
            // TODO: should repl even know about freezing? or should the Python side instead?
            // Handle freezing of symbol slices and symbol IDs here, so the Redux store doesn't need to know about it
            if(symbols) {
                if(watchCount >= 0) {
                    this.store.dispatch(addSymbolsAction(snapshotSymbolTableSlice(symbols, watchCount)));
                } else {
                    this.store.dispatch(addSymbolsAction(symbols));
                }
            }
            if(viewSymbol !== null) {
                if (watchCount >= 0) {
<<<<<<< HEAD
                    this.store.dispatch(addSnapshotViewerAction(liveToSnapshotSymbolId(viewSymbol, watchCount)));
                } else {
                    this.store.dispatch(addLiveViewerAction(viewSymbol));
                }
            }
            if(error !== null) {
                this.store.dispatch(addPrintViewerAction(error));
=======
                    this.store.dispatch(addSnapshotViewerAction(freezeSymbolId(viewSymbol, watchCount)));
                }
                else {
                    this.store.dispatch(addSnapshotViewerAction(viewSymbol));
                }
            }
            if (text !== null) {
                // TODO: create a new viewer
                console.log(text)
            }
            if (error !== null) {
                // TODO: create a new viewer
                console.error(error);
>>>>>>> 27b9f53d
            }
        });
        return executionEngine;
    }

    /**
     * Toggles the existence of a watch statement at a given line.
     *
     * @param  {string} filePath
     *      Absolute path to the file with a line to watch/unwatch.
     * @param  {number} lineNum
     *      The line number in `filePath` to watch/unwatch.
     * @param  {?object} action
     *      Actions that the execution engine should perform on the generated symbol table slice before sending it to
     *      `REPL`, in the format described in `ACTION-SYMBOL-TABLE-SCHEMA.md`.
     */
    toggleWatchStatement(filePath, lineNum, action = null) {
        console.debug(`repl -- toggling watch statement (${filePath}, ${lineNum})`);
        const markerPos = this._indexOfMarker(filePath, lineNum);
        if (markerPos >= 0) {
            this.watchMarkers[markerPos].destroy();
            this.watchMarkers.splice(markerPos, 1);
            this.executionEngine.send(`unwatch:${filePath}?${lineNum}`);
        }
        else {
            this._addWatchMarker(filePath, lineNum);
            this.executionEngine.send(
                `watch:${filePath}?${lineNum}?${JSON.stringify(this._mergeActions(action, DEFAULT_ACTION))}`);
        }
    }

    /**
     * Fetches the data object for a given symbol from the execution engine.
     *
     * The data object is not directly returned, but will eventually be sent by the execution engine to REPL as a
     * message, at which point it is added to the symbol table.
     *
     * @param {string} symbolId
     *      The identifier of the symbol, as acquired from a reference in the symbol table.
     * @param {?object} action
     *      Actions that the execution engine should perform on the generated symbol table slice before sending it to
     *      `REPL`, in the format described in `ACTION-SYMBOL-TABLE-SCHEMA.md`.
     */
    fetchSymbolData(symbolId, action = null) {
        // TODO: check to make sure the data isn't already there
        console.debug(`repl -- fetching symbol (${symbolId})`);
        this.executionEngine.send(`fetch:${symbolId}?${JSON.stringify(this._mergeActions(action, DEFAULT_ACTION))}`);
    }

    /**
     * Determines whether the given `changes` to `file` warrant a re-run of this REPL's main script (or certain parts
     * of it).
     *
     * @param  {string} file
     *     Path of file that was changed.
     * @param  {object} changes
     *     Indicates what parts of the file changed. TODO: define this format and use it
     */
    onFileChanged(file, changes) {
        changes = '';
        this._shiftWatchStatements();
        this.executionEngine.send(`change:${file}?${changes}`);
    }
}<|MERGE_RESOLUTION|>--- conflicted
+++ resolved
@@ -21,12 +21,8 @@
 import mainReducer from '../state';
 import { liveToSnapshotSymbolId, snapshotSymbolTableSlice } from '../services/symbol-utils';
 import { addSymbolsAction, clearSymbolTableAction } from '../state/program/actions';
-<<<<<<< HEAD
 import { addSnapshotViewerAction, addLiveViewerAction, addPrintViewerAction,
     clearCanvasAction } from '../state/canvas/actions';
-=======
-import { addSnapshotViewerAction, clearCanvasAction } from '../state/canvas/actions';
->>>>>>> 27b9f53d
 
 /** Path to main Python module for `ExecutionEngine`. */
 const EXECUTION_ENGINE_PATH = path.join(__dirname, '/../engine.py');
@@ -272,13 +268,8 @@
         let executionEngine = new PythonShell(EXECUTION_ENGINE_PATH, options);
         executionEngine.on('message', (message) => {
             console.debug('repl -- received message', JSON.parse(message));
-<<<<<<< HEAD
-            let { viewSymbol, symbols, refresh, watchCount, error } = JSON.parse(message);
-            if(refresh) {
-=======
             let { viewSymbol, symbols, refresh, watchCount, text, error } = JSON.parse(message);
             if (refresh) {
->>>>>>> 27b9f53d
                 this.store.dispatch(clearCanvasAction());
                 this.store.dispatch(clearSymbolTableAction());
             }
@@ -293,29 +284,16 @@
             }
             if(viewSymbol !== null) {
                 if (watchCount >= 0) {
-<<<<<<< HEAD
                     this.store.dispatch(addSnapshotViewerAction(liveToSnapshotSymbolId(viewSymbol, watchCount)));
                 } else {
                     this.store.dispatch(addLiveViewerAction(viewSymbol));
                 }
             }
-            if(error !== null) {
+            if (text !== null) {
+                this.store.dispatch(addPrintViewerAction(text));
+            }
+            if (error !== null) {
                 this.store.dispatch(addPrintViewerAction(error));
-=======
-                    this.store.dispatch(addSnapshotViewerAction(freezeSymbolId(viewSymbol, watchCount)));
-                }
-                else {
-                    this.store.dispatch(addSnapshotViewerAction(viewSymbol));
-                }
-            }
-            if (text !== null) {
-                // TODO: create a new viewer
-                console.log(text)
-            }
-            if (error !== null) {
-                // TODO: create a new viewer
-                console.error(error);
->>>>>>> 27b9f53d
             }
         });
         return executionEngine;
