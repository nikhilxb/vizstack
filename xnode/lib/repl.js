'use babel';

// React + Redux services
import React from 'react';
import ReactDOM from 'react-dom';
import { createStore, applyMiddleware } from 'redux';
import thunk from 'redux-thunk';
import { Provider as ReduxProvider } from 'react-redux';
import { composeWithDevTools } from 'redux-devtools-extension';

// Material UI services
import MuiThemeProvider from 'material-ui/styles/MuiThemeProvider';
import createMuiTheme from 'material-ui/styles/createMuiTheme';

// Python services
import PythonShell from 'python-shell';
import path from 'path';

// Custom top-level React/Redux components
import Canvas from './components/Canvas';
import mainReducer from './reducers';
import { addSymbolActionThunk, clearSymbolTableAction } from './actions/program';
import { addViewerAction, clearCanvasAction } from './actions/canvas';

/** Path to main Python module for `ExecutionEngine`. */
const EXECUTION_ENGINE_PATH = path.join(__dirname, 'engine.py');

/** CSS-in-JS custom theme object to set visual properties (fonts, colors, spacing, etc.) of Material UI components.
 *  For in depth description and list of overridable keys: <material-ui-next.com/customization/themes/> */
const theme = createMuiTheme({
    spacing: {
        unit: 5,
    },
    typography: {
        htmlFontSize: 10,
        monospace: {
            fontFamily: '"Roboto Mono", "Courier", monospace',
        }
    },
});

/**
 * This class manages the read-eval-print-loop (REPL) for interactive coding. A `REPL` is tied to a single main script,
 * which is re-run when appropriate, e.g. when a piece of code it depends on is edited (aka. "read"). An spawned Python
 * process runs an `ExecutionEngine` which runs the script and generates the needed visualization schemas (aka "eval").
 * Watch statements are set by the user to determine what variables/data need visualization schemas to be
 * generated, so that they can be visualized in the `Canvas` (aka "print").
 *
 * Together, the `REPL` + `Canvas` + `ExecutionEngine` is called a Sandbox (the term surfaced to a user). A Sandbox can
 * be thought of as an isolated environment for experimenting with a particular program script, along with any sandbox
 */
export default class REPL {

    /**
     * Constructor.
     *
     * @param {string} scriptPath
     *     The absolute path of the main script tied to this `REPL`. The `ExecutionEngine` remains associated with this
     *     script, rerunning if needed after every file edit.
     */
    constructor(scriptPath) {
        // Initialize REPL state
        this.scriptPath = scriptPath;  // Main script this REPL is tied to
<<<<<<< HEAD
        this.watchStatements = {};     // Mapping of file->lineno->{actions:[], decorations: []} for each watched line
=======
        this.watchMarkers = [];
        // this.watchStatements = {};     // mapping of file->lineno->{actions:[], decorations: []} for each watched line
>>>>>>> 7eafbb52
        this.executionEngine = this.startEngine(scriptPath);   // Communication channel with Python process

        // Initialize Redux store & connect to main reducer
        this.store = createStore(mainReducer, composeWithDevTools(
            applyMiddleware(thunk),
        ));

        // Initialize React root component for Canvas
        this.element = document.createElement('div');
        ReactDOM.render(
            <ReduxProvider store={this.store}>
                <MuiThemeProvider theme={theme}>
                    <Canvas fetchSymbolData={this.fetchSymbolData} />
                </MuiThemeProvider>
            </ReduxProvider>,
            this.element
        );

        console.debug('constructor() -- REPL instance created');
    }

    /** Returns an object that can be retrieved when package is activated. */
    serialize() {}

    /**
     * Tear down state and detach.
     */
    destroy() {
        this.element.remove();
        console.debug('destroy() -- REPL instance destroyed');
    }


    // =================================================================================================================
    // Atom display methods
    // =================================================================================================================

    /** Used by Atom to show title in a tab. */
    getTitle() {
        return 'Xnode Sandbox';
    }

    /** Used by Atom to show icon next to title in a tab. */
    getIconName () {
        return 'beaker';
    }

    /** Used by Atom to identify the view when opening. */
    getURI() {
        return 'atom://xnode-sandbox';
    }

    /** Used by Atom to place the pane in the window. */
    getDefaultLocation() {
        return 'right';
    }

    /** Used by Atom to place the pane in the window. */
    getAllowedLocations() {
        return ['left', 'right', 'bottom'];
    }

    /** Used by Atom to get the DOM element to be rendered. */
    getElement() {
        return this.element;
    }

    // =================================================================================================================
<<<<<<< HEAD
    // Atom-specific behaviors
    // ================================================================================================================
=======
    // Watch statements
    // =================================================================================================================

    /**
     * Shifts the line numbers of any watch statements in the Python script that were moved by an edit.
     */
    shiftWatchStatements() {
        this.watchMarkers.forEach(marker => {
            const currentPosition = marker.getHeadBufferPosition().row + 1;
            const { filePath, lineNum } = marker.getProperties();
            if (currentPosition !== lineNum) {
                marker.setProperties({
                    lineNum: currentPosition,
                });
                this.executionEngine.send(`shift:${filePath}?${lineNum}?${currentPosition}`);
            }
        });
    }
>>>>>>> 7eafbb52

    /**
     * Returns the index of a `Marker` watching a particular line in a particular path.
     *
     * @param {string} filePath
     *      The file which to which the marker is assigned.
     * @param {number} lineNum
     *      The line number to which the marker is assigned.
     * @returns {number}
     *      The index of the marker in `this.watchMarkers`, or -1 if not found.
     */
<<<<<<< HEAD
    addWatchDecorations(filePath, lineNum, action) {
        // TODO: this assumes that the active editor contains the changed file
        // see https://github.com/willyelm/xatom-debug/blob/master/lib/breakpoint/BreakpointManager.js
        let editor = atom.workspace.getActiveTextEditor();
        let gutter = editor.gutterWithName('xnode-watch-gutter');
        let cursorPosition = editor.getCursorBufferPosition();
        let marker = editor.markBufferPosition(cursorPosition);
        let decoration = gutter.decorateMarker(marker, {
            'type': 'gutter',
            'class': 'xn-watched-line',
        });
        this.watchStatements[filePath][lineNum].decorations.push(decoration)
=======
    indexOfMarker(filePath, lineNum) {
        for(let i = 0; i < this.watchMarkers.length; i++) {
            const marker = this.watchMarkers[i];
            if(marker.getProperties().filePath === filePath && marker.getHeadBufferPosition().row === lineNum - 1) {
                return i;
            }
        }
        return -1;
>>>>>>> 7eafbb52
    }

    /**
     * Deletes a watch statement.
     *
     * @param {number} markerPos
     *      The index of the watch statement's line marker in `this.watchMarkers`.
     */
    removeWatchMarker(markerPos) {
        this.watchMarkers.splice(markerPos, 1);
    }

    /**
     * Creates a new Atom marker to track the line of a watch expression.
     *
     * Atom's `Marker` objects can track position shifts from line insertion or deletions automatically, as well as
     * recognize when the line to which they've been assigned has been destroyed. We use these markers to track our
     * watch statements.
     *
     * @param {string} filePath
     *      The path of the watched line.
     * @param {number} lineNum
     *      The number of the watched line at the time of marker creation.
     */
<<<<<<< HEAD
    removeWatchDecorations(filePath, lineNum, action) {
        // TODO can't we push this like the example?
        this.watchStatements[filePath][lineNum].decorations.forEach(decoration => decoration.destroy());
=======
    addWatchMarker(filePath, lineNum) {
        let editor = atom.workspace.getActiveTextEditor();
        let cursorPosition = editor.getCursorBufferPosition();
        let marker = editor.markBufferPosition(cursorPosition);
        marker.setProperties({
            filePath,
            lineNum,
        });
        marker.onDidChange(e => {
            if (!(e.isValid)) {
                marker.destroy();
            }
        });
        this.watchMarkers.push(marker);

        let gutter = editor.gutterWithName('xnode-watch-gutter');
        gutter.decorateMarker(marker, {
            'type': 'gutter',
            'class': 'watched-line',
        });
>>>>>>> 7eafbb52
    }


    // =================================================================================================================
    // Interacting with ExecutionEngine
    // ================================================================================================================

    /**
     * Creates a new execution engine.
     *
     * The engine is a spawned Python process that persists for the lifespan of the Sandbox. Changes to files and
     * watch statements are relayed to the engine, which potentially runs some or all of `scriptPath` and relays any
     * watched data to REPL, which stores that data.
     *
     * @param  {string} scriptPath
     *      The path to the Python script whose data should be visualized in the canvas.
     * @returns {PythonShell}
     *      A Python subprocess with which REPL can communicate to acquire evaluated watch statements.
     */
    startEngine(scriptPath) {
        let options = {
            args: [scriptPath],
        };
        let executionEngine = new PythonShell(EXECUTION_ENGINE_PATH, options);
        executionEngine.on('message', (message) => {
            console.debug('executionEngine -- received message: ', message);
            let { symbolShells, symbolData, symbolId, watchCount, refresh} = JSON.parse(message);
            if (refresh) {
                this.store.dispatch(clearCanvasAction());  // TODO: don't wipe the canvas completely
                this.store.dispatch(clearSymbolTableAction());
            }
            if (symbolId !== null) {
                this.store.dispatch(addSymbolActionThunk(symbolId, symbolShells, symbolData, watchCount));
                this.store.dispatch(addViewerAction(symbolId, watchCount));
            }
        });
        return executionEngine;
    }

    /**
     * Toggles the existence of a watch statement at a given line.
     *
     * @param  {string} filePath
     *      Absolute path to the file with a line to watch/unwatch.
     * @param  {number} lineNum
     *      The line number in `filePath` to watch/unwatch.
     * @param  {?string} action
     *      Currently unused; TODO: the expression to perform on the watched variable.
     */
    toggleWatchStatement(filePath, lineNum, action = null) {
        console.debug(`repl -- toggling watch statement (${filePath}, ${lineNum})`);
        const markerPos = this.indexOfMarker(filePath, lineNum);
        if (markerPos >= 0) {
            this.removeWatchMarker(markerPos);
        }
        else {
            this.addWatchMarker(filePath, lineNum);
        }
        this.executionEngine.send(`watch:${filePath}?${lineNum}?${action}`);
    }

    /**
     * Fetches the data object for a given symbol from the execution engine.
     *
     * The data object is not directly returned, but will eventually be sent by the execution engine to REPL as a
     * message, at which point it is added to the symbol table.
     *
     * @param  {string} symbolId
     *      The identifier of the symbol, as acquired from a reference in the symbol table.
     */
    fetchSymbolData(symbolId) {
        this.executionEngine.send(`fetch:${symbolId}`);
    }

    /**
     * Determines whether the given `changes` to `file` warrant a re-run of this REPL's main script (or certain parts
     * of it).
     *
     * @param  {string} file
     *     Path of file that was changed.
     * @param  {object} changes
     *     Indicates what parts of the file changed.
     */
    onFileChanged(file, changes) {
        // TODO: convert changes to string that is understood by engine
        changes = '';
        this.shiftWatchStatements();
        this.executionEngine.send(`change:${file}?${changes}`);
    }
}<|MERGE_RESOLUTION|>--- conflicted
+++ resolved
@@ -61,12 +61,8 @@
     constructor(scriptPath) {
         // Initialize REPL state
         this.scriptPath = scriptPath;  // Main script this REPL is tied to
-<<<<<<< HEAD
-        this.watchStatements = {};     // Mapping of file->lineno->{actions:[], decorations: []} for each watched line
-=======
         this.watchMarkers = [];
-        // this.watchStatements = {};     // mapping of file->lineno->{actions:[], decorations: []} for each watched line
->>>>>>> 7eafbb52
+        // this.watchStatements = {};     // Mapping of file->lineno->{actions:[], decorations: []} for each watched line
         this.executionEngine = this.startEngine(scriptPath);   // Communication channel with Python process
 
         // Initialize Redux store & connect to main reducer
@@ -135,10 +131,6 @@
     }
 
     // =================================================================================================================
-<<<<<<< HEAD
-    // Atom-specific behaviors
-    // ================================================================================================================
-=======
     // Watch statements
     // =================================================================================================================
 
@@ -157,7 +149,6 @@
             }
         });
     }
->>>>>>> 7eafbb52
 
     /**
      * Returns the index of a `Marker` watching a particular line in a particular path.
@@ -169,20 +160,6 @@
      * @returns {number}
      *      The index of the marker in `this.watchMarkers`, or -1 if not found.
      */
-<<<<<<< HEAD
-    addWatchDecorations(filePath, lineNum, action) {
-        // TODO: this assumes that the active editor contains the changed file
-        // see https://github.com/willyelm/xatom-debug/blob/master/lib/breakpoint/BreakpointManager.js
-        let editor = atom.workspace.getActiveTextEditor();
-        let gutter = editor.gutterWithName('xnode-watch-gutter');
-        let cursorPosition = editor.getCursorBufferPosition();
-        let marker = editor.markBufferPosition(cursorPosition);
-        let decoration = gutter.decorateMarker(marker, {
-            'type': 'gutter',
-            'class': 'xn-watched-line',
-        });
-        this.watchStatements[filePath][lineNum].decorations.push(decoration)
-=======
     indexOfMarker(filePath, lineNum) {
         for(let i = 0; i < this.watchMarkers.length; i++) {
             const marker = this.watchMarkers[i];
@@ -191,7 +168,6 @@
             }
         }
         return -1;
->>>>>>> 7eafbb52
     }
 
     /**
@@ -216,12 +192,9 @@
      * @param {number} lineNum
      *      The number of the watched line at the time of marker creation.
      */
-<<<<<<< HEAD
-    removeWatchDecorations(filePath, lineNum, action) {
-        // TODO can't we push this like the example?
-        this.watchStatements[filePath][lineNum].decorations.forEach(decoration => decoration.destroy());
-=======
     addWatchMarker(filePath, lineNum) {
+    	// TODO: this assumes that the active editor contains the changed file
+        // see https://github.com/willyelm/xatom-debug/blob/master/lib/breakpoint/BreakpointManager.js
         let editor = atom.workspace.getActiveTextEditor();
         let cursorPosition = editor.getCursorBufferPosition();
         let marker = editor.markBufferPosition(cursorPosition);
@@ -239,9 +212,8 @@
         let gutter = editor.gutterWithName('xnode-watch-gutter');
         gutter.decorateMarker(marker, {
             'type': 'gutter',
-            'class': 'watched-line',
-        });
->>>>>>> 7eafbb52
+            'class': 'xn-watched-line',
+        });
     }
 
 
