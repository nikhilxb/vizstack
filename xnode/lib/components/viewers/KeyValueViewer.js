--- conflicted
+++ resolved
@@ -41,79 +41,60 @@
     }
 
     /**
-     * Renders a SequenceViz after making the appropriate data transformations.
+     * Builds the data model for a key or value in the KeyValueViz.
+     * @param {*} elem
+     *      The string value of the key or value, either a symbol ID or a primitive value.
+     * @param {string} idx
+     *      The index of the element.
+     * @returns {object}
+     *      The data model for the key or value.
+     */
+    buildTokenModel(elem, idx) {
+        const { symbolTable, expandSubviewer } = this.props;
+        const { hoveredIdx, selectedIdx } = this.state;
+        if (isAnySymbolId(elem)) {
+            return {
+                text: symbolTable[elem].str,
+                isHovered: idx === hoveredIdx,
+                isSelected: idx === selectedIdx,
+                onClick: () => this.setState({selectedIdx: idx}),
+                onDoubleClick: () => expandSubviewer(elem),
+                onMouseEnter: () => this.setState({hoveredIdx: idx}),
+                onMouseLeave: () => this.setState({hoveredIdx: null}),
+            }
+        }
+        else {
+            return {
+                text: elem,
+                isHovered: false,
+                isSelected: false,
+            }
+        }
+    }
+
+    /**
+     * Renders a KeyValueViz after making the appropriate data transformations.
      * TODO: Use selectors for transformation.
      * TODO: Rather than recreating separate list elements viz, refactor so that list displays the compact form of
      *     real viewers. (This also allows factoring out the "dispatch on element type" logic.)
      */
     render() {
-        const { symbolTable, expandSubviewer, data } = this.props;
+        const { data } = this.props;
         if (!data) return null;  // Empty component if no data yet
-        const { hoveredIdx, selectedIdx } = this.state;
 
         const { contents } = data;
-<<<<<<< HEAD
-        const model = Object.entries(contents).map(([key, value], entryIdx) => {
-            const idx = entryIdx * 2;
-            return [
-                {
-                    text: symbolTable[key].str,
-                    isHovered: idx === hoveredIdx,
-                    isSelected: idx === selectedIdx,
-                    onClick: () => this.setState({selectedIdx: idx}),
-                    onDoubleClick: () => expandSubviewer(key),
-                    onMouseEnter: () => this.setState({hoveredIdx: idx}),
-                    onMouseLeave: () => this.setState({hoveredIdx: null}),
-                },
-                {
-                    text: symbolTable[value].str,
-                    isHovered: idx + 1 === hoveredIdx,
-                    isSelected: idx + 1 === selectedIdx,
-                    onClick: () => this.setState({selectedIdx: idx + 1}),
-                    onDoubleClick: () => expandSubviewer(value),
-                    onMouseEnter: () => this.setState({hoveredIdx: idx + 1}),
-                    onMouseLeave: () => this.setState({hoveredIdx: null}),
-                },
-            ];
-=======
         const model = Object.entries(contents).map(([k, v], idx) => {
-            return [{
-                text: isAnySymbolId(k) ? symbolTable[k].str : k,
-                isHovered: `k${idx}` === hoveredIdx,
-                isSelected: `k${idx}` === selectedIdx,
-                onClick: () => this.setState({selectedIdx: `k${idx}`}),
-                onDoubleClick: () => isAnySymbolId(k) ? expandSubviewer(k) : undefined,
-                onMouseEnter: () => this.setState({hoveredIdx: `k${idx}`}),
-                onMouseLeave: () => this.setState({hoveredIdx: null}),
-            }, {
-                text: symbolTable[v].str,
-                isHovered: `v${idx}` === hoveredIdx,
-                isSelected: `v${idx}` === selectedIdx,
-                onClick: () => this.setState({selectedIdx: `v${idx}`}),
-                onDoubleClick: () => expandSubviewer(v),
-                onMouseEnter: () => this.setState({hoveredIdx: `v${idx}`}),
-                onMouseLeave: () => this.setState({hoveredIdx: null}),
-            }]
->>>>>>> 4c1fd4d9
+            return [this.buildTokenModel(k, `k${idx}`), this.buildTokenModel(v, `v${idx}`)];
         });
 
         return (
             <KeyValueViz model={model}
-<<<<<<< HEAD
-                         startMotif={"{"}
-                         endMotif={"}"}
-                         keyMaxWidth={75}
-                         keyMinWidth={75}
-                         valueMaxWidth={75}
-                         valueMinWidth={75} />
-=======
                         startMotif="{"
                         endMotif="}"
                         keyMaxWidth={75}
                         keyMinWidth={75}
                         valueMaxWidth={75}
                         valueMinWidth={75} />
->>>>>>> 4c1fd4d9
         );
     }
 }
