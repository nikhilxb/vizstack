import * as React from 'react';
import clsx from 'clsx';
import { withStyles, createStyles, Theme, WithStyles } from '@material-ui/core/styles';

import defaultTheme from '../../theme';

import { GridLayoutFragment } from '@vizstack/schema';
import { Viewer, FragmentProps } from '../../Viewer';
import { ViewerId } from '../../interaction';

/**
 * This pure dumb component renders visualization for a 2D grid of elements.
 * TODO: Allow element-type-specific background coloring.
 */
type GridLayoutProps = FragmentProps<GridLayoutFragment>;

type GridLayoutState = {
    selectedCellIdx: number,
};

export type GridLayoutHandle = {
    cells: ViewerId[],
    selectedCellIdx: number,
    doSelectCell: (idx: number) => void,
    doSelectNeighborCell: (direction: 'north' | 'south' | 'east' | 'west') => void,
};

type GridDidSelectCellEvent = {
    topic: 'Grid.DidSelectCell',
    message: {
        viewerId: ViewerId,
        selectedCellIdx: number,
        prevSelectedCellIdx: number,
    },
};

export type GridLayoutEvent =
    | GridDidSelectCellEvent;

class GridLayout extends React.PureComponent<GridLayoutProps & InternalProps, GridLayoutState> {
    
    private _childViewers: Viewer[] = [];

    private _registerViewer(viewer: Viewer, idx: number) {
        this._childViewers[idx] = viewer;
    }

    constructor(props: GridLayoutProps & InternalProps) {
        super(props);
        this.state = {
            selectedCellIdx: 0,
        };
    }

    public getHandle(): GridLayoutHandle {
        const { selectedCellIdx } = this.state;
        return {
            cells: this._childViewers.map((viewer) => viewer.viewerId),
            selectedCellIdx,
            doSelectCell: (cellIdx) => {
                this.setState({ selectedCellIdx: cellIdx });
            },
            doSelectNeighborCell: (direction) => {
                this.setState((state, props) => {
                    const { cells } = props;
                    const currentElem = cells[state.selectedCellIdx];

                    // TODO: Rewrite with clearer logic.
                    let mainAxis: 'row' | 'col';
                    let offAxis: 'row' | 'col';
                    let increaseMainAxis: boolean;
                    switch (direction) {
                        case 'south':
                            mainAxis = 'row';
                            offAxis = 'col';
                            increaseMainAxis = true;
                            break;
                        case 'east':
                            mainAxis = 'col';
                            offAxis = 'row';
                            increaseMainAxis = true;
                            break;
                        case 'north':
                            mainAxis = 'row';
                            offAxis = 'col';
                            increaseMainAxis = false;
                            break;
                        default:
                        case 'west':
                            mainAxis = 'col';
                            offAxis = 'row';
                            increaseMainAxis = false;
                            break;
                    }
                    const mainSize = (mainAxis === 'row' ? 'height' : 'width');
                    const mainEdge = (increaseMainAxis ? currentElem[mainAxis] + currentElem[mainSize] : currentElem[mainAxis]);
                    const cellPenalties = cells.map((cell, i) => {
                        const penalty = {idx: i, off: 0, main: 0, valid: true};
                        if (
                            i === state.selectedCellIdx || 
                            (increaseMainAxis && cell[mainAxis] < mainEdge) ||
                            (!increaseMainAxis && cell[mainAxis] >= mainEdge)
                        ) {
                            penalty.valid = false;
                        }
                        penalty.off = Math.abs(cell[offAxis] - currentElem[offAxis]);
                        penalty.main = Math.abs(cell[mainAxis] - mainEdge);
                        return penalty;
                    }).filter((c) => c.valid).sort((c1, c2) => {
                        return c1.off === c2.off ? c1.main - c2.main : c1.off - c2.off;
                    });
                    if (cellPenalties.length > 0) {
                        return { selectedCellIdx: cellPenalties[0].idx };
                    } else {
                        return { selectedCellIdx: selectedCellIdx };
                    }
                });
            },
        };
    }

    componentDidUpdate(prevProps: any, prevState: GridLayoutState) {
        const { viewerId, emit } = this.props.interactions;
        const { selectedCellIdx } = this.state;
        if (selectedCellIdx !== prevState.selectedCellIdx) {
            emit<GridLayoutEvent>('Grid.DidSelectCell', { viewerId, selectedCellIdx, prevSelectedCellIdx: prevState.selectedCellIdx });
        }
    }

    /**
     * Renders a sequence of `Viewer` elements, optionally numbered with indices. The sequence can
     * have start/end motifs, which are large characters that can be used to indicate a type of
     * sequence (e.g. "{" for sets).
     */
    render() {
        const { classes, cells, passdown, interactions, light } = this.props;
        const { mouseHandlers } = interactions;
        const { selectedCellIdx } = this.state;

        return (
            <div
                className={clsx({
<<<<<<< HEAD
                    [classes.frame]: true,
                    [classes.frameLowlight]: light === 'lowlight',
                    [classes.frameHighlight]: light === 'highlight',
                    [classes.frameSelected]: light === 'selected',
=======
                    [classes.container]: true,
                    [classes.containerHighlighted]: light === 'highlight',
                    [classes.containerSelected]: light === 'selected',
>>>>>>> af1c3855
                })}
                {...mouseHandlers}
            >
                {cells.map(({ fragmentId, col, row, width, height }, idx) => (
                    <div
                        key={`${idx}-${fragmentId}`}
                        className={clsx({
                            [classes.cell]: true,
                        })}
                        style={{
                            gridColumn: `${col + 1} / ${col + 1 + width}`,
                            gridRow: `${row + 1} / ${row + 1 + height}`,
                        }}
                    >
                        <Viewer
                            ref={(viewer) => this._registerViewer(viewer!, idx)}
                            {...passdown}
                            fragmentId={fragmentId}
                        />
                    </div>
                ))}
            </div>
        );
    }
}

const styles = (theme: Theme) => createStyles({
    frame: {
        display: 'inline-grid',
        verticalAlign: 'middle',
        gridGap: `${theme.vars.slot.spacing}px`, // Need px.
        justifyContent: 'start',
        gridAutoColumns: 'max-content',
        gridAutoRows: 'max-content',
        ...theme.vars.framed.normal,
    },
    frameHighlight: {
        ...theme.vars.framed.highlight,
    },
<<<<<<< HEAD
    frameLowlight: {
        ...theme.vars.framed.lowlight,
    },
    frameSelected: {
        ...theme.vars.framed.selected,
    },
    
=======
    containerHighlighted: {
        borderColor: theme.palette.primary.light,
    },
    containerSelected: {
        borderColor: theme.palette.primary.dark,
    },
>>>>>>> af1c3855
    cell: {
        textAlign: 'left',
        borderTopStyle: theme.vars.slot.borderStyle,
        borderTopColor: theme.vars.slot.borderColor,
        borderTopWidth: theme.vars.slot.borderWidth,
        borderLeftStyle: theme.vars.slot.borderStyle,
        borderLeftColor: theme.vars.slot.borderColor,
        borderLeftWidth: theme.vars.slot.borderWidth,
        padding: theme.vars.slot.padding,
    },
});

type InternalProps = WithStyles<typeof styles>;

export default withStyles(styles, { defaultTheme })(GridLayout) as React.ComponentClass<GridLayoutProps>;<|MERGE_RESOLUTION|>--- conflicted
+++ resolved
@@ -38,7 +38,7 @@
     | GridDidSelectCellEvent;
 
 class GridLayout extends React.PureComponent<GridLayoutProps & InternalProps, GridLayoutState> {
-    
+
     private _childViewers: Viewer[] = [];
 
     private _registerViewer(viewer: Viewer, idx: number) {
@@ -97,7 +97,7 @@
                     const cellPenalties = cells.map((cell, i) => {
                         const penalty = {idx: i, off: 0, main: 0, valid: true};
                         if (
-                            i === state.selectedCellIdx || 
+                            i === state.selectedCellIdx ||
                             (increaseMainAxis && cell[mainAxis] < mainEdge) ||
                             (!increaseMainAxis && cell[mainAxis] >= mainEdge)
                         ) {
@@ -140,16 +140,10 @@
         return (
             <div
                 className={clsx({
-<<<<<<< HEAD
                     [classes.frame]: true,
                     [classes.frameLowlight]: light === 'lowlight',
                     [classes.frameHighlight]: light === 'highlight',
                     [classes.frameSelected]: light === 'selected',
-=======
-                    [classes.container]: true,
-                    [classes.containerHighlighted]: light === 'highlight',
-                    [classes.containerSelected]: light === 'selected',
->>>>>>> af1c3855
                 })}
                 {...mouseHandlers}
             >
@@ -189,22 +183,13 @@
     frameHighlight: {
         ...theme.vars.framed.highlight,
     },
-<<<<<<< HEAD
     frameLowlight: {
         ...theme.vars.framed.lowlight,
     },
     frameSelected: {
         ...theme.vars.framed.selected,
     },
-    
-=======
-    containerHighlighted: {
-        borderColor: theme.palette.primary.light,
-    },
-    containerSelected: {
-        borderColor: theme.palette.primary.dark,
-    },
->>>>>>> af1c3855
+
     cell: {
         textAlign: 'left',
         borderTopStyle: theme.vars.slot.borderStyle,
