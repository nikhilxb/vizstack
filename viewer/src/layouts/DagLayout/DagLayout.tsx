import * as React from 'react';
import clsx from 'clsx';
import { withStyles, createStyles, Theme, WithStyles } from '@material-ui/core/styles';
import CircularProgress from '@material-ui/core/CircularProgress';
import _ from 'lodash';

import defaultTheme from '../../theme';

import { DagLayoutFragment, DagNodeId, DagNode, DagEdgeId, DagEdge } from '@vizstack/schema';
import { Viewer, FragmentProps } from '../../Viewer';

import DagNodeComponent from './DagNode';
import DagEdgeComponent from './DagEdge';
import layout, { EdgeIn, NodeIn, EdgeOut, NodeOut } from './layout';
import { arr2obj, obj2arr, obj2obj, map2obj } from '../../utils/data-utils';
import { ViewerId } from '../../interaction';
import Frame from '../../Frame';

<<<<<<< HEAD
import { NodeId, EdgeId, NodeSchema, EdgeSchema, Node, Edge, StructuredStorage, ForceConstraintLayout, fromSchema, toSchema, TrustRegionOptimizer, Scheduler,
    constant,
    forcePairwiseNodes,
    forceVector,
    positionNoOverlap,
    positionChildren,
    positionPorts,
    positionAlignment,
    constrainOffset,
    constrainAngle,
=======
import { NodeId, NodeSchema, EdgeSchema, Node, StructuredStorage, fromSchema,
>>>>>>> 5a9fa86b
    Vector,
} from 'nodal';

// TODO: Replace with Immmutable.js.

/**
 * This pure dumb component renders a directed acyclic graph.
 */
const kNodeInitialWidth = 100000;
const kNodeResizeTolerance = 5;
const kFlowSpacing = 30;

type CardinalDirection = 'north' | 'south' | 'east' | 'west';

type DagLayoutProps = FragmentProps<DagLayoutFragment>;

type DagLayoutState = {
    /** Nodes and Edges after populated with size and position information. */
    nodes: Map<DagNodeId,
        NodeSchema & {
            shape: Required<NodeSchema>['shape'],
            meta: {
                flowDirection?: CardinalDirection,
                alignChildren?: boolean,
            }
        }>;
    edges: Map<DagEdgeId, EdgeSchema>;

    /** Z-axis arrangement of graph elements after layout, sorted by ascending z-order. */
    ordering: Array<{ type: 'node'; id: DagNodeId } | { type: 'edge'; id: DagEdgeId }>;

    /** Size of the graph determined by the layout engine. */
    bounds: {
        width: number;
        height: number;
        x: number;
        X: number;
        y: number;
        Y: number;
    };

    nodeStates: Map<DagNodeId, {
        expanded: boolean;
        light: 'normal' | 'highlight' | 'lowlight' | 'selected';
    }>;

    edgeStates: Map<DagEdgeId, {
        light: 'normal' | 'highlight' | 'lowlight' | 'selected';
    }>;

    /** Which node or edge is selected */
    selectedNodeId: DagNodeId;
};

export type DagLayoutHandle = {
    nodes: Record<string, ViewerId>; // DagNodeId -> ...
    selectedNodeId: DagNodeId;
    doSelectNode: (nodeId: DagNodeId) => void;
    doSelectNeighborNode: (direction: 'north' | 'south' | 'east' | 'west') => void;
    doSetLightNode: (nodeId: DagNodeId, light: 'normal' | 'highlight' | 'lowlight' | 'selected') => void;
    doSetLightEdge: (edgeId: DagEdgeId, light: 'normal' | 'highlight' | 'lowlight' | 'selected') => void;
    doToggleNodeExpanded: (nodeId: DagNodeId) => void;
    doSetNodeExpanded: (nodeId: DagNodeId, expanded: boolean) => void;
};

type DagDidSelectElementEvent = {
    topic: 'Dag.DidSelectNode';
    message: {
        viewerId: ViewerId;
        selectedNodeId: DagNodeId;
        prevSelectedNodeId: DagNodeId;
    };
};

type DagNodeDidMouseEvent = {
    topic:
        | 'Dag.NodeDidMouseOver'
        | 'Dag.NodeDidMouseOut'
        | 'Dag.NodeDidClick'
        | 'Dag.NodeDidDoubleClick';
    message: {
        viewerId: ViewerId;
        nodeId: DagNodeId;
    };
};

type DagEdgeDidMouseEvent = {
    topic:
        | 'Dag.EdgeDidMouseOver'
        | 'Dag.EdgeDidMouseOut'
        | 'Dag.EdgeDidClick'
        | 'Dag.EdgeDidDoubleClick';
    message: {
        viewerId: ViewerId;
        edgeId: DagEdgeId;
    };
};

type DagNodeDidChangeLightEvent = {
    topic: 'Dag.NodeDidChangeLight';
    message: {
        viewerId: ViewerId;
        nodeId: DagNodeId;
        light: 'normal' | 'highlight' | 'lowlight' | 'selected';
    };
};

type DagEdgeDidChangeLightEvent = {
    topic: 'Dag.EdgeDidChangeLight';
    message: {
        viewerId: ViewerId;
        edgeId: DagEdgeId;
        light: 'normal' | 'highlight' | 'lowlight' | 'selected';
    };
};

type DagNodeDidResizeEvent = {
    topic: 'Dag.NodeDidExpand' | 'Dag.NodeDidCollapse';
    message: {
        viewerId: ViewerId;
        nodeId: DagNodeId;
    };
};

export type DagLayoutEvent =
    | DagDidSelectElementEvent
    | DagNodeDidMouseEvent
    | DagEdgeDidMouseEvent
    | DagNodeDidChangeLightEvent
    | DagEdgeDidChangeLightEvent
    | DagNodeDidResizeEvent;

class DagLayout extends React.Component<DagLayoutProps & InternalProps, DagLayoutState> {
    // Initial layout:
    //     constructor(): Initialize state from props.
    //     render(): Render invisibly the unlayouted nodes.
    //     componentDidMount(): Since unlayouted nodes have been mounted, their size population
    //         callbacks have be called. Once all sizes are populated, the layout engine is called
    //         to perform the layout, which will `forceUpdate().
    // After initial layout:
    //     When existing dimensions changed, layout again.
    //     When expansion state changes (revealing new nodes), render invisibly the unlayouted
    //         nodes then perform a layout.
    static defaultProps: Partial<DagLayoutProps> = {
        flowDirection: 'south',
        alignChildren: false,
    };

    resizes: number = 0;

    constructor(props: DagLayoutProps & InternalProps) {
        super(props);
        this.state = {
            nodes: new Map(Object.entries(this.props.nodes).map(([nodeId, node]) => [
                nodeId,
                {
                    id: nodeId,
                    shape: {
                        type: 'rectangle',
                        width: kNodeInitialWidth,
                        height: kNodeInitialWidth,
                    },
                    ports: obj2obj(node.ports || {}, (name, port) => [
                        name,
                        {
                            location: port.side,
                            order: port.order,
                        }
                    ]),
                    meta: {
                        alignChildren: node.alignChildren,
                        flowDirection: node.flowDirection,
                    }
                }
            ])),
            edges: new Map(Object.entries(this.props.edges).map(([edgeId, { source, target }]) => [
                edgeId,
                {
                    id: edgeId,
                    source: {
                        id: source.id as NodeId,
                        port: source.port,
                    },
                    target: {
                        id: target.id as NodeId,
                        port: target.port,
                    },
                    meta: {
                        isSourcePersistent: source.isPersistent,
                        isTargetPersistent: target.isPersistent,
                    }
                }
            ])),
            bounds: { width: 0, height: 0, x: 0, X: 0, y: 0, Y: 0 },
            ordering: Object.entries(this.props.nodes).map(([nodeId, node]) => ({ type: 'node', id: nodeId})),
            nodeStates: new Map(obj2arr(this.props.nodes, (nodeId, node) => [nodeId, {
                light: 'normal',
                expanded: node.isExpanded !== false,
            }])),
            edgeStates: new Map(obj2arr(this.props.edges, (edgeId, edge) => [edgeId, {
                light: 'normal',
            }])),
            selectedNodeId: `${Object.keys(this.props.nodes)[0]}`,
        };

        // Traverse hierarchy to set flowDirection on each node based on closest ancestors.
        const {nodes, edges} = fromSchema(
            Array.from(this.state.nodes.values()),  Array.from(this.state.edges.values())
        );
        const storage = new StructuredStorage(nodes, edges);
        const traverse = (u: Node, ancestorDirection: CardinalDirection) => {
            const flowDirection = u.meta!.flowDirection || ancestorDirection;
            u.meta!.flowDirection = flowDirection;
            u.children.forEach((child) => traverse(child, flowDirection));
        }
        storage.roots().forEach((node) => traverse(node, this.props.flowDirection!));

        console.log('constructor', this.state.nodes)
        this._getChildViewerCallback.bind(this);
    }

    private _childViewers: Map<DagNodeId, Viewer> = new Map();
    private _childViewerCallbacks: Map<DagNodeId, (viewer: Viewer) => void> = new Map();

    private _getChildViewerCallback(nodeId: DagNodeId) {
        if (!this._childViewerCallbacks.get(nodeId)) {
            this._childViewerCallbacks.set(nodeId, (viewer) => (this._childViewers.set(nodeId, viewer)));
        }
        return this._childViewerCallbacks.get(nodeId);
    }

    public getHandle(): DagLayoutHandle {
        const { selectedNodeId } = this.state;
        return {
            nodes: map2obj(this._childViewers, (k, v) => v ? [k, v.viewerId] : undefined),
            selectedNodeId,
            doSelectNode: (nodeId) => this.setState({selectedNodeId: nodeId}),
            doSelectNeighborNode: (direction) => {
                // TODO
            },
            doSetLightNode: (nodeId, light) => this.setState((state) => ({
                nodeStates: new Map(state.nodeStates).set(nodeId, {
                    ...state.nodeStates.get(nodeId)!,
                    light,
                })
            })),
            doSetLightEdge: (edgeId, light) => this.setState((state) => ({
                edgeStates: new Map(state.edgeStates).set(edgeId, {
                    ...state.edgeStates.get(edgeId)!,
                    light,
                })
            })),
            doToggleNodeExpanded: (nodeId) => this.setState((state) => ({
                nodeStates: new Map(state.nodeStates).set(nodeId, {
                    ...state.nodeStates.get(nodeId)!,
                    expanded: !state.nodeStates.get(nodeId)!.expanded,
                }),
            }), () => {
                // Only trigger a layout if the node is now expanded. When expanding,
                // none of the children change size, so their `_onNodeResize()` calls
                // do not change the state and trigger a layout. The expanded node shows
                // no viewer, so it never even calls `_onNodeResize()`;  we must instead
                // layout here. On collapse, the collapsed node will change size and call
                // `_onNodeResize()`, so we do not need to demand a layout here.
                if (this.state.nodeStates.get(nodeId)!.expanded) {
                    this._layoutGraph();
                }
            }),
            doSetNodeExpanded: (nodeId, expanded) => this.setState((state) => ({
                nodeStates: new Map(state.nodeStates).set(nodeId, {
                    ...state.nodeStates.get(nodeId)!,
                    expanded,
                }),
            }), () => {
                if (this.state.nodeStates.get(nodeId)!.expanded) {
                    this._layoutGraph();
                }
            }),
        };
    }

    componentDidMount() {
        // At this point, we have the sizes of the unlayouted nodes.
        console.debug('DagLayout -- componentDidMount(): mounted');
    }

    shouldComponentUpdate(nextProps: any, nextState: DagLayoutState) {
        // Prevent component from re-rendering each time a dimension is populated/updated unless all
        // dimensions are populated.
        return true;
    }

    componentDidUpdate(prevProps: any, prevState: DagLayoutState) {
        // Performing the layout will change the state, so we wrap it in a condition to prevent
        // infinite looping.
        console.log('DagLayout -- componentDidUpdate()');
        const { viewerId, emit } = this.props.interactions;
        const { selectedNodeId } = this.state;
        // if (this.hasMounted && didResize) {
        //     console.log('didResize', this.state.nodes.get('parent')!.shape.width);
        //     this._layoutGraph();
        // }
        // TODO: fire events
        // if (selectedNodeId !== prevState.selectedNodeId) {
        //     emit<DagLayoutEvent>('Dag.DidSelectNode', { viewerId, selectedNodeId });
        // }
    }

    /**
     * Callback function to update a node's size dimensions (upon interacting with its `Viewer`).
     * @param nodeId
     * @param width
     * @param height
     * @private
     */
    _onNodeResize(nodeId: DagNodeId, width: number, height: number) {
        const prevWidth = this.state.nodes.get(nodeId)!.shape.width;
        const prevHeight = this.state.nodes.get(nodeId)!.shape.height;
        if (
            prevWidth !== undefined &&
            prevHeight !== undefined &&
            Math.abs(prevWidth - width) < kNodeResizeTolerance &&
            Math.abs(prevHeight - height) < kNodeResizeTolerance
        ) {
            return;
        }

        console.log(`DagLayout -- _onNodeResize(${nodeId}, ${width}, ${height}, ${prevWidth}, ${prevHeight})`);

        this.resizes += 1;

        this.setState((state) => {
            console.log(`resize added from ${nodeId}`)
            return {
                nodes: new Map(state.nodes).set(nodeId, {
                    ...state.nodes.get(nodeId)!,
                    shape: { type: 'rectangle', width, height },
                })
            }
        }, () => {
            this.resizes -= 1;
            if (this.resizes === 0) {
                this._layoutGraph();
            }
        });
    }

    /**
     * Layout the graph using the current size dimensions.
     * @private
     */
    _layoutGraph() {
        console.log("_layoutGraph", this.state.nodes, this.state.nodeStates);

        const nodeExpanded: any = {};
        for (const [key, {expanded}] of this.state.nodeStates.entries()) {
            nodeExpanded[key] = expanded;
        }
<<<<<<< HEAD
        storage.roots().forEach((node) => traverse(node));

        const shownEdges = storage.edges().filter(({ source, target}) => shownNodeIds.has(source.id) && shownNodeIds.has(target.id));  // TODO: use edge flags for when compound collapsed
        shownEdges.forEach((edge) => ordering.push({ type: 'edge', id: edge.id as DagEdgeId }));

        const shownStorage = new StructuredStorage(shownNodes, shownEdges);
        const shortestPath = shownStorage.shortestPaths();
        const graphFlowDirection = this.props.flowDirection!;
        const layout = new ForceConstraintLayout(
            shownStorage,
            function*(storage) {
                const elems = storage as StructuredStorage;
                yield* modelSpring(elems, shortestPath, 30, 0.1);
                // for(let node of elems.nodes()) {
                //     if(node.children.length === 0) {
                //         yield forceVector(node, 10, [-1, 0])
                //     } else {
                //         yield forceVector(node, 10, [1, 0])
                //     }
                // }
            },
            function*(storage, step) {
                const elems = storage as StructuredStorage;

                yield* constrainNodes(elems, step);

                // Edges use flow direction of least common ancestor.
                if (step > 20) {
                    for(let { source, target } of elems.edges()) {
                        const lca = elems.leastCommonAncestor(source.node, target.node);
                        const flowDirection: CardinalDirection = lca ? lca.meta!.flowDirection : graphFlowDirection;
                        let flowAxis: [number, number];
                        let portLocations: [CardinalDirection, CardinalDirection];
                        let offset: number;
                        switch(flowDirection) {
                            case 'east':
                                flowAxis = [1, 0];
                                portLocations = ['east', 'west'];
                                offset = (source.node.shape.width + target.node.shape.width) / 2;
                                break;
                            case 'west':
                                flowAxis = [-1, 0];
                                portLocations = ['west', 'east'];
                                offset = (source.node.shape.width + target.node.shape.width) / 2;
                                break;
                            case 'north':
                                flowAxis = [0, -1];
                                portLocations = ['north', 'south'];
                                offset = (source.node.shape.height + target.node.shape.height) / 2;
                                break;
                            case 'south':
                            default:
                                flowAxis = [0, 1];
                                portLocations = ['south', 'north'];
                                offset = (source.node.shape.height + target.node.shape.height) / 2;
                                break;
                        }
                        yield constrainOffset(source.node.center, target.node.center, '>=', kFlowSpacing + offset, flowAxis);
                        source.node.ports[source.port].location = portLocations[0];  // TODO: Remove this lol!
                        target.node.ports[target.port].location = portLocations[1];
                    };
                }

                if(step >= 40 && step <= 60) {
                    // for(let node of elems.nodes()) {
                    //     if(node.children.length > 0) {
                    //         const axis: [number, number] = node.meta!.flowDirection === "north" || node.meta!.flowDirection === "south" ? [0, 1] : [1, 0]; 
                    //         yield positionAlignment(node.children, axis);
                    //     }
                    // }

                    // const axis: [number, number] = graphFlowDirection === "north" || graphFlowDirection === "south" ? [0, 1] : [1, 0]; 
                    // yield positionAlignment(Array.from(elems.roots()), axis);

                    const axis: [number, number] = graphFlowDirection === "north" || graphFlowDirection === "south" ? [0, 1] : [1, 0]; 
                    yield positionAlignment(Array.from(elems.nodes()), axis);
                }

                
            },
            configForceElectrical,
        );
        layout.onEnd((elems) => {
            const [nodeSchemas, edgeSchemas] = toSchema(Array.from(elems.nodes()), Array.from(elems.edges()));
=======

        const worker = new Worker('./worker.js', {type: 'module'});
        worker.onmessage = (e) => {
            const {nodeSchemas, edgeSchemas, bounds, ordering}: {
                nodeSchemas: NodeSchema[], 
                edgeSchemas: EdgeSchema[], 
                bounds: {
                    x: number;
                    X: number;
                    y: number;
                    Y: number;
                    width: number;
                    height: number;
                },
                ordering: DagLayoutState['ordering'],
            } = e.data;
>>>>>>> 5a9fa86b
            this.setState((state) => {
                // Merge layouted node/edge schema objects.
                const newNodes = new Map(state.nodes);
                nodeSchemas.forEach((nodeSchema) => newNodes.set(nodeSchema.id as any, nodeSchema as any));
                const newEdges = new Map(state.edges);
                edgeSchemas.forEach((edgeSchema) => newEdges.set(edgeSchema.id as any, edgeSchema));

<<<<<<< HEAD
                const bounds = elems.bounds();
                console.error(bounds.x, bounds.y, bounds.X, bounds.Y, bounds.width, bounds.height);
=======
>>>>>>> 5a9fa86b
                const padding = 10;

                return {
                    nodes: newNodes,
                    edges: newEdges,
                    bounds: {
                        x: bounds.x - padding,
                        y: bounds.y - padding,
                        X: bounds.X + padding,
                        Y: bounds.Y + padding,
                        width: bounds.width + padding * 2,
                        height: bounds.height + padding * 2,
                    },
                    ordering,
                }
            });
        }
        worker.postMessage({
            nodeSchemas: Array.from(this.state.nodes.values()).map((node) => ({...node, children: this.props.nodes[node.id as DagNodeId].children as NodeId[]})),
            edgeSchemas: Array.from(this.state.edges.values()),
            nodeExpanded: nodeExpanded,
            alignments: this.props.alignments,
            graphFlowDirection: this.props.flowDirection,
        });
    }

    /**
     * Renders a DAG with nodes and edges. Nodes can contain `Viewer` objects or other nodes,
     * depending on expansion mode. Edges can have string labels.
     */
    render() {
        const { classes, passdown, interactions, light } = this.props;
        const { mouseHandlers, viewerId, emit } = interactions;
        const { ordering, bounds, nodeStates, edgeStates } = this.state;

        console.log('DagLayout -- render(): ordering =', ordering, 'state =', this.state);

        function buildArrowMarker(id: string, className: string) {
            return (
                <marker
                    key={id}
                    id={id}
                    viewBox='0 0 10 10'
                    refX='4'
                    refY='5'
                    markerUnits='strokeWidth'
                    markerWidth='4'
                    markerHeight='4'
                    orient='auto'
                >
                    <path d='M 0 0 L 10 5 L 0 10 L 4 5 z' className={className} />
                </marker>
            );
        }

        function buildNodeMouseHandlers(nodeId: DagNodeId) {
            const message = {
                viewerId,
                nodeId,
            };
            return {
                onClick: (e: React.SyntheticEvent) => {
                    e.stopPropagation();
                    emit<DagNodeDidMouseEvent>('Dag.NodeDidClick', message);
                },
                onDoubleClick: (e: React.SyntheticEvent) => {
                    e.stopPropagation();
                    emit<DagNodeDidMouseEvent>('Dag.NodeDidDoubleClick', message);
                },
                onMouseOver: (e: React.SyntheticEvent) => {
                    e.stopPropagation();
                    emit<DagNodeDidMouseEvent>('Dag.NodeDidMouseOver', message);
                },
                onMouseOut: (e: React.SyntheticEvent) => {
                    e.stopPropagation();
                    emit<DagNodeDidMouseEvent>('Dag.NodeDidMouseOut', message);
                },
            };
        }

        function buildEdgeMouseHandlers(edgeId: DagEdgeId) {
            const message = {
                viewerId,
                edgeId,
            };
            return {
                onClick: (e: React.SyntheticEvent) => {
                    e.stopPropagation();
                    emit<DagEdgeDidMouseEvent>('Dag.EdgeDidClick', message);
                },
                onDoubleClick: (e: React.SyntheticEvent) => {
                    e.stopPropagation();
                    emit<DagEdgeDidMouseEvent>('Dag.EdgeDidDoubleClick', message);
                },
                onMouseOver: (e: React.SyntheticEvent) => {
                    e.stopPropagation();
                    emit<DagEdgeDidMouseEvent>('Dag.EdgeDidMouseOver', message);
                },
                onMouseOut: (e: React.SyntheticEvent) => {
                    e.stopPropagation();
                    emit<DagEdgeDidMouseEvent>('Dag.EdgeDidMouseOut', message);
                },
            };
        }

        return (
            <Frame component='div' style='framed' light={light} mouseHandlers={mouseHandlers}>
                {bounds.width === 0 ? <CircularProgress /> : null}
                <div className={classes.graph}>
                    <svg
                        viewBox={bounds ? `${bounds.x} ${bounds.y} ${bounds.width} ${bounds.height}` : undefined}
                        width={bounds ? `${bounds.width}` : '100%'}
                        height={bounds ? `${bounds.height}` : '100%'}>
                        <defs>
                            {[
                                buildArrowMarker('arrow-normal', classes.arrowNormal),
                                buildArrowMarker('arrow-highlight', classes.arrowHighlight),
                                buildArrowMarker('arrow-lowlight', classes.arrowLowlight),
                                buildArrowMarker('arrow-selected', classes.arrowSelected),
                            ]}
                        </defs>
                        <rect
                            x={bounds.x}
                            y={bounds.y}
                            width={bounds.width}
                            height={bounds.height}
                            fill='transparent'
                            onClick={undefined}
                        />
                        {ordering.map((elem) => {
                            switch (elem.type) {
                                case 'node': {
                                    const { id } = elem;
                                    const {
                                        fragmentId,
                                        isInteractive,
                                        isVisible,
                                    } = this.props.nodes[id];
                                    const { children, center, shape } = this.state.nodes.get(id)!;
                                    return (
                                        <DagNodeComponent
                                            key={`n-${id}`}
                                            x={center ? center.x : 0}
                                            y={center ? center.y : 0}
                                            width={shape.width}
                                            height={shape.height}
                                            isExpanded={nodeStates.get(id)!.expanded && this.props.nodes[id].children.length !== 0}
                                            isInteractive={
                                                isInteractive !== false &&
                                                this.props.nodes[id].children.length !== 0
                                            }
                                            isVisible={isVisible}
                                            light={nodeStates.get(id)!.light}
                                            onResize={(width: number, height: number) =>
                                                this._onNodeResize(id, width, height)
                                            }
                                            mouseHandlers={buildNodeMouseHandlers(id)}
                                        >
                                            <Viewer
                                                ref={this._getChildViewerCallback(id)}
                                                {...passdown}
                                                fragmentId={fragmentId}
                                            />
                                        </DagNodeComponent>
                                    );
                                }
                                case 'edge': {
                                    const { id } = elem;
                                    const { path } = this.state.edges.get(id)!;
                                    return (
                                        <DagEdgeComponent
                                            key={`e-${id}`}
                                            points={path || []}
                                            light={edgeStates.get(id)!.light}
                                            mouseHandlers={buildEdgeMouseHandlers(id)}
                                        />
                                    );
                                }
                                default:
                                    console.error('Got unrecognized graph element');
                                    return null;
                            }
                        })}
                    </svg>
                </div>
            </Frame>
        );
    }
}

const styles = (theme: Theme) =>
    createStyles({
        frame: {
            flex: 1, // expand to fill frame vertical
            display: 'flex',
            flexDirection: 'row',
            justifyContent: 'center', // along main axis (horizontal)
            alignItems: 'stretch', // along cross axis (vertical)
            overflow: 'hidden',
        },
        graph: {
            flex: 'auto', // makes graph fill remaining space so sidebar is on side
            overflow: 'auto',
            textAlign: 'left', // so SVG doesn't move
        },
        arrowNormal: {
            fill: theme.color.blue.base,
        },
        arrowHighlight: {
            fill: theme.color.blue.l1,
        },
        arrowLowlight: {
            fill: theme.color.gray.d1,
        },
        arrowSelected: {
            fill: theme.color.blue.d2,
        },
    });

type InternalProps = WithStyles<typeof styles>;

export default withStyles(styles, { defaultTheme })(DagLayout) as React.ComponentClass<
    DagLayoutProps
<<<<<<< HEAD
>;


function* modelSpring(
    elems: StructuredStorage,
    shortestPath: (u: Node, v: Node) => number | undefined,
    idealLength: number,
    compactness: number,
) {
    const visited: Set<Node> = new Set();
    for(let u of elems.nodes()) {
        visited.add(u);
        // Compound nodes should pull children closer.
        if(u.children.length > 0) {
            for(let child of u.children) {
                yield forcePairwiseNodes(u, child, -compactness*(u.center.distanceTo(child.center)));
            };
        }
        for(let v of elems.nodes()) {
            if(visited.has(v)) continue;
            if(u.fixed && v.fixed) continue;
            const [wu, wv] = [u.fixed ? 0 : 1, v.fixed ? 0 : 1];

            // Spring force. Attempt to reach ideal distance between all pairs,
            // except unconnected pairs that are farther away than ideal.
            const uvPath = shortestPath(u, v);
            if(uvPath === undefined) continue; // Ignore disconnected components.
            const idealDistance = idealLength * uvPath;
            const actualDistance = u.center.distanceTo(v.center);
            // const actualDistance = separation({ center: u.center, width: u.shape.width, height: u.shape.height}, { center: v.center, width: v.shape.width, height: v.shape.height});

            if(elems.existsEdge(u, v, true) && actualDistance > idealLength) {
                // Attractive force between edges if too far.
                const delta = actualDistance - idealLength;
                yield forcePairwiseNodes(u, v, [-wu*delta, -wv*delta]);
            } else {
                // Repulsive force between node pairs if too close.
                if(actualDistance < idealDistance) {
                    const delta = idealDistance - actualDistance;
                    yield forcePairwiseNodes(u, v, [wu*delta, wv*delta]);
                }
            }
        }

        // for(let edge of elems.edges()) {
        //     yield constrainAngle(edge.source.node.center, edge.target.node.center, -Math.PI/2, 10);
        // }
    }
}

function* constrainNodes(elems: StructuredStorage, step: number) {
    for (let u of elems.nodes()) {
        // Apply no-overlap to all siblings.
        if(step > 50) {
            for(let sibling of elems.siblings(u)) {
                yield positionNoOverlap(u, sibling);
            }
        }
        yield positionChildren(u);
        yield positionPorts(u);
    }
}

const configForceElectrical = {
    numSteps: 500, numConstraintIters: 5, numForceIters: 5,
    forceOptimizer: new TrustRegionOptimizer({ lrInitial: 0.8, lrMax: 0.8, lrMin: 0.001, adaption: 0.99 })
};

type Rect = { center: Vector, width: number, height: number };
function separation(u: Rect, v: Rect): number {
    const uv = (new Vector()).subVectors(v.center, u.center);
    let distance = uv.length();
    const uborder = uv.y * u.width > uv.x * u.height ? new Vector(uv.x / uv.y * u.width, u.height) : new Vector(u.width, uv.y / uv.x * u.height);
    const vborder = uv.y * v.width > uv.x * v.height ? new Vector(uv.x / uv.y * v.width, v.height) : new Vector(v.width, uv.y / uv.x * v.height);
    return distance - (uborder.length() + vborder.length()) / 2;
}
=======
>;
>>>>>>> 5a9fa86b
<|MERGE_RESOLUTION|>--- conflicted
+++ resolved
@@ -16,20 +16,7 @@
 import { ViewerId } from '../../interaction';
 import Frame from '../../Frame';
 
-<<<<<<< HEAD
-import { NodeId, EdgeId, NodeSchema, EdgeSchema, Node, Edge, StructuredStorage, ForceConstraintLayout, fromSchema, toSchema, TrustRegionOptimizer, Scheduler,
-    constant,
-    forcePairwiseNodes,
-    forceVector,
-    positionNoOverlap,
-    positionChildren,
-    positionPorts,
-    positionAlignment,
-    constrainOffset,
-    constrainAngle,
-=======
 import { NodeId, NodeSchema, EdgeSchema, Node, StructuredStorage, fromSchema,
->>>>>>> 5a9fa86b
     Vector,
 } from 'nodal';
 
@@ -388,92 +375,6 @@
         for (const [key, {expanded}] of this.state.nodeStates.entries()) {
             nodeExpanded[key] = expanded;
         }
-<<<<<<< HEAD
-        storage.roots().forEach((node) => traverse(node));
-
-        const shownEdges = storage.edges().filter(({ source, target}) => shownNodeIds.has(source.id) && shownNodeIds.has(target.id));  // TODO: use edge flags for when compound collapsed
-        shownEdges.forEach((edge) => ordering.push({ type: 'edge', id: edge.id as DagEdgeId }));
-
-        const shownStorage = new StructuredStorage(shownNodes, shownEdges);
-        const shortestPath = shownStorage.shortestPaths();
-        const graphFlowDirection = this.props.flowDirection!;
-        const layout = new ForceConstraintLayout(
-            shownStorage,
-            function*(storage) {
-                const elems = storage as StructuredStorage;
-                yield* modelSpring(elems, shortestPath, 30, 0.1);
-                // for(let node of elems.nodes()) {
-                //     if(node.children.length === 0) {
-                //         yield forceVector(node, 10, [-1, 0])
-                //     } else {
-                //         yield forceVector(node, 10, [1, 0])
-                //     }
-                // }
-            },
-            function*(storage, step) {
-                const elems = storage as StructuredStorage;
-
-                yield* constrainNodes(elems, step);
-
-                // Edges use flow direction of least common ancestor.
-                if (step > 20) {
-                    for(let { source, target } of elems.edges()) {
-                        const lca = elems.leastCommonAncestor(source.node, target.node);
-                        const flowDirection: CardinalDirection = lca ? lca.meta!.flowDirection : graphFlowDirection;
-                        let flowAxis: [number, number];
-                        let portLocations: [CardinalDirection, CardinalDirection];
-                        let offset: number;
-                        switch(flowDirection) {
-                            case 'east':
-                                flowAxis = [1, 0];
-                                portLocations = ['east', 'west'];
-                                offset = (source.node.shape.width + target.node.shape.width) / 2;
-                                break;
-                            case 'west':
-                                flowAxis = [-1, 0];
-                                portLocations = ['west', 'east'];
-                                offset = (source.node.shape.width + target.node.shape.width) / 2;
-                                break;
-                            case 'north':
-                                flowAxis = [0, -1];
-                                portLocations = ['north', 'south'];
-                                offset = (source.node.shape.height + target.node.shape.height) / 2;
-                                break;
-                            case 'south':
-                            default:
-                                flowAxis = [0, 1];
-                                portLocations = ['south', 'north'];
-                                offset = (source.node.shape.height + target.node.shape.height) / 2;
-                                break;
-                        }
-                        yield constrainOffset(source.node.center, target.node.center, '>=', kFlowSpacing + offset, flowAxis);
-                        source.node.ports[source.port].location = portLocations[0];  // TODO: Remove this lol!
-                        target.node.ports[target.port].location = portLocations[1];
-                    };
-                }
-
-                if(step >= 40 && step <= 60) {
-                    // for(let node of elems.nodes()) {
-                    //     if(node.children.length > 0) {
-                    //         const axis: [number, number] = node.meta!.flowDirection === "north" || node.meta!.flowDirection === "south" ? [0, 1] : [1, 0]; 
-                    //         yield positionAlignment(node.children, axis);
-                    //     }
-                    // }
-
-                    // const axis: [number, number] = graphFlowDirection === "north" || graphFlowDirection === "south" ? [0, 1] : [1, 0]; 
-                    // yield positionAlignment(Array.from(elems.roots()), axis);
-
-                    const axis: [number, number] = graphFlowDirection === "north" || graphFlowDirection === "south" ? [0, 1] : [1, 0]; 
-                    yield positionAlignment(Array.from(elems.nodes()), axis);
-                }
-
-                
-            },
-            configForceElectrical,
-        );
-        layout.onEnd((elems) => {
-            const [nodeSchemas, edgeSchemas] = toSchema(Array.from(elems.nodes()), Array.from(elems.edges()));
-=======
 
         const worker = new Worker('./worker.js', {type: 'module'});
         worker.onmessage = (e) => {
@@ -490,7 +391,6 @@
                 },
                 ordering: DagLayoutState['ordering'],
             } = e.data;
->>>>>>> 5a9fa86b
             this.setState((state) => {
                 // Merge layouted node/edge schema objects.
                 const newNodes = new Map(state.nodes);
@@ -498,11 +398,6 @@
                 const newEdges = new Map(state.edges);
                 edgeSchemas.forEach((edgeSchema) => newEdges.set(edgeSchema.id as any, edgeSchema));
 
-<<<<<<< HEAD
-                const bounds = elems.bounds();
-                console.error(bounds.x, bounds.y, bounds.X, bounds.Y, bounds.width, bounds.height);
-=======
->>>>>>> 5a9fa86b
                 const padding = 10;
 
                 return {
@@ -726,83 +621,4 @@
 
 export default withStyles(styles, { defaultTheme })(DagLayout) as React.ComponentClass<
     DagLayoutProps
-<<<<<<< HEAD
->;
-
-
-function* modelSpring(
-    elems: StructuredStorage,
-    shortestPath: (u: Node, v: Node) => number | undefined,
-    idealLength: number,
-    compactness: number,
-) {
-    const visited: Set<Node> = new Set();
-    for(let u of elems.nodes()) {
-        visited.add(u);
-        // Compound nodes should pull children closer.
-        if(u.children.length > 0) {
-            for(let child of u.children) {
-                yield forcePairwiseNodes(u, child, -compactness*(u.center.distanceTo(child.center)));
-            };
-        }
-        for(let v of elems.nodes()) {
-            if(visited.has(v)) continue;
-            if(u.fixed && v.fixed) continue;
-            const [wu, wv] = [u.fixed ? 0 : 1, v.fixed ? 0 : 1];
-
-            // Spring force. Attempt to reach ideal distance between all pairs,
-            // except unconnected pairs that are farther away than ideal.
-            const uvPath = shortestPath(u, v);
-            if(uvPath === undefined) continue; // Ignore disconnected components.
-            const idealDistance = idealLength * uvPath;
-            const actualDistance = u.center.distanceTo(v.center);
-            // const actualDistance = separation({ center: u.center, width: u.shape.width, height: u.shape.height}, { center: v.center, width: v.shape.width, height: v.shape.height});
-
-            if(elems.existsEdge(u, v, true) && actualDistance > idealLength) {
-                // Attractive force between edges if too far.
-                const delta = actualDistance - idealLength;
-                yield forcePairwiseNodes(u, v, [-wu*delta, -wv*delta]);
-            } else {
-                // Repulsive force between node pairs if too close.
-                if(actualDistance < idealDistance) {
-                    const delta = idealDistance - actualDistance;
-                    yield forcePairwiseNodes(u, v, [wu*delta, wv*delta]);
-                }
-            }
-        }
-
-        // for(let edge of elems.edges()) {
-        //     yield constrainAngle(edge.source.node.center, edge.target.node.center, -Math.PI/2, 10);
-        // }
-    }
-}
-
-function* constrainNodes(elems: StructuredStorage, step: number) {
-    for (let u of elems.nodes()) {
-        // Apply no-overlap to all siblings.
-        if(step > 50) {
-            for(let sibling of elems.siblings(u)) {
-                yield positionNoOverlap(u, sibling);
-            }
-        }
-        yield positionChildren(u);
-        yield positionPorts(u);
-    }
-}
-
-const configForceElectrical = {
-    numSteps: 500, numConstraintIters: 5, numForceIters: 5,
-    forceOptimizer: new TrustRegionOptimizer({ lrInitial: 0.8, lrMax: 0.8, lrMin: 0.001, adaption: 0.99 })
-};
-
-type Rect = { center: Vector, width: number, height: number };
-function separation(u: Rect, v: Rect): number {
-    const uv = (new Vector()).subVectors(v.center, u.center);
-    let distance = uv.length();
-    const uborder = uv.y * u.width > uv.x * u.height ? new Vector(uv.x / uv.y * u.width, u.height) : new Vector(u.width, uv.y / uv.x * u.height);
-    const vborder = uv.y * v.width > uv.x * v.height ? new Vector(uv.x / uv.y * v.width, v.height) : new Vector(v.width, uv.y / uv.x * v.height);
-    return distance - (uborder.length() + vborder.length()) / 2;
-}
-=======
->;
->>>>>>> 5a9fa86b
+>;