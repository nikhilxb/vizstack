import * as React from 'react';
import clsx from 'clsx';
import { withStyles, createStyles, Theme, WithStyles } from '@material-ui/core/styles';

import defaultTheme from '../../theme';

import { KeyValueLayoutFragment } from '@vizstack/schema';
import { Viewer, FragmentProps } from '../../Viewer';
import { ViewerId } from '../../interaction';

/**
 * This pure dumb component renders visualization for a 1D sequence of elements.
 * TODO: Allow multi-line wrapping elements.
 * TODO: Allow element-type-specific background coloring.
 * TODO: Merge with MatrixLayout to form generic RowColLayout
 */
type KeyValueLayoutProps = FragmentProps<KeyValueLayoutFragment>;

type KeyValueLayoutState = {
    selectedEntryIdx: number,
    selectedEntryType: 'key' | 'value',
};

export type KeyValueLayoutHandle = {
    entries: { key: ViewerId, value: ViewerId }[]
    selectedEntryIdx: number,
    selectedEntryType: 'key' | 'value',
    doSelectEntry: (idx: number) => void,
    doIncrementEntry: (delta?: number) => void,
    doSelectKey: () => void,
    doSelectValue: () => void,
};

type KeyValueDidSelectEntryEvent = {
    topic: 'KeyValue.DidSelectEntry',
    message: {
        viewerId: ViewerId,
        selectedEntryIdx: number,
        selectedEntryType: 'key' | 'value',
        prevSelectedEntryIdx: number,
        prevSelectedEntryType: 'key' | 'value',
    },
};

export type KeyValueLayoutEvent =
    | KeyValueDidSelectEntryEvent;

class KeyValueLayout extends React.PureComponent<KeyValueLayoutProps & InternalProps, KeyValueLayoutState> {
    static defaultProps: Partial<KeyValueLayoutProps> = {
        separator: ':',
    };

    private _childViewers: { key?: Viewer, value?: Viewer }[] = [];

    private _registerViewer(viewer: Viewer, idx: number, type: 'key' | 'value') {
        if(!this._childViewers[idx]) this._childViewers[idx] = {};
        this._childViewers[idx][type] = viewer;
    }

    constructor(props: KeyValueLayoutProps & InternalProps) {
        super(props);
        this.state = {
            selectedEntryIdx: 0,
            selectedEntryType: 'key',
        };
    }

    public getHandle(): KeyValueLayoutHandle {
        const { selectedEntryIdx, selectedEntryType } = this.state;
        return {
            entries: this._childViewers.map(({ key, value }) => ({
                key: key!.viewerId,
                value: value!.viewerId,
            })),
            selectedEntryIdx,
            selectedEntryType,
            doSelectEntry: (idx: number) => {
                this.setState({ selectedEntryIdx: idx });
            },
            doIncrementEntry: (delta: number = 1) => {
                const { entries } = this.props;
                this.setState((state) => {
                    let entryIdx = state.selectedEntryIdx + delta;
                    // Ensure wrapping to valid array index.
                    entryIdx = (entryIdx % entries.length + entries.length) % entries.length;
                    return { selectedEntryIdx: entryIdx };
                });
            },
            doSelectKey: () => {
                this.setState({ selectedEntryType: 'key' });
            },
            doSelectValue: () => {
                this.setState({ selectedEntryType: 'value' });
            },
        };
    }

    componentDidUpdate(prevProps: KeyValueLayoutProps & InternalProps, prevState: KeyValueLayoutState) {
        const { viewerId, emit } = this.props.interactions;
        const { selectedEntryIdx, selectedEntryType } = this.state;
        if (selectedEntryIdx !== prevState.selectedEntryIdx || 
            selectedEntryType !== prevState.selectedEntryType) {
            emit<KeyValueLayoutEvent>('KeyValue.DidSelectEntry', {
                viewerId, selectedEntryIdx, selectedEntryType, prevSelectedEntryIdx: prevState.selectedEntryIdx, prevSelectedEntryType: prevState.selectedEntryType,
            });
        }
    }

    /**
     * Renders a sequence of `Viewer` elements, optionally numbered with indices. The sequence can
     * have start/end motifs, which are large characters that can be used to indicate a type of
     * sequence (e.g. "{" for sets).
     */
    render() {
        const { classes, passdown, interactions, light } = this.props;
        const { mouseHandlers } = interactions;
        const { entries, separator, startMotif, endMotif } = this.props;
        const { selectedEntryIdx, selectedEntryType: selectedType } = this.state;

        return (
            <div
                className={clsx({
<<<<<<< HEAD
                    [classes.frame]: true,
                    [classes.frameLowlight]: light === 'lowlight',
                    [classes.frameHighlight]: light === 'highlight',
                    [classes.frameSelected]: light === 'selected',
=======
                    [classes.root]: true,
                    [classes.rootSelected]: light === 'selected',
>>>>>>> af1c3855
                })}
                {...mouseHandlers}
            >
                <div className={classes.motif}>{startMotif}</div>
                {entries.map(({ key, value }, idx) => (
<<<<<<< HEAD
                        <div className={clsx({
                            [classes.entry]: true,
                            [classes.spacing]: idx < entries.length - 1,
                        })}>
                            <div className={classes.indices}>{idx}</div>
                            <div className={classes.slot}>
=======
                        <div
                            className={clsx({
                                [classes.entry]: true,
                            })}
                        >
                            <div
                                className={clsx({
                                    [classes.cell]: true,
                                })}
                            >
>>>>>>> af1c3855
                                <Viewer
                                    ref={(viewer) => this._registerViewer(viewer!, idx, 'key')}
                                    key={`k${idx}`}
                                    {...passdown}
                                    fragmentId={key}
                                />
                            </div>
                            <span className={classes.separator}>{separator}</span>
                            <div
<<<<<<< HEAD
                                className={classes.slot}>
=======
                                className={clsx({
                                    [classes.cell]: true,
                                })}
                            >
>>>>>>> af1c3855
                                <Viewer
                                    ref={(viewer) => this._registerViewer(viewer!, idx, 'value')}
                                    key={`v${idx}`}
                                    {...passdown}
                                    fragmentId={value}
                                />
                            </div>
                        </div>
                    ))}
                <div className={classes.motif}>{endMotif}</div>
            </div>
        );
    }
}

const styles = (theme: Theme) => createStyles({
    frame: {
        display: 'inline-flex',
        flexDirection: 'column',
        whiteSpace: 'nowrap',
        ...theme.vars.framed.normal,
    },
    frameHighlight: {
        ...theme.vars.framed.highlight,
    },
    frameLowlight: {
        ...theme.vars.framed.lowlight,
    },
    frameSelected: {
        ...theme.vars.framed.selected,
    },

    entry: {
        display: 'flex',
        flexDirection: 'row',
    },
    indices: {
        display: 'inline-block',
        borderRightColor: theme.vars.slot.borderColor,
        borderRightStyle: theme.vars.slot.borderStyle,
        borderRightWidth: theme.vars.slot.borderWidth,
        paddingRight: theme.vars.slot.padding,
        marginRight: theme.vars.slot.spacing,
        textAlign: 'right',
        ...theme.vars.text.caption,
        color: theme.vars.emphasis.less,
    },
    spacing: {
        marginBottom: theme.vars.slot.padding,
    },
    separator: {
        display: 'inline-block',
        marginLeft: theme.vars.slot.spacing,
        marginRight: theme.vars.slot.spacing,
    },
    slot: {
        display: 'inline-block',
        // paddingTop: theme.vars.slot.padding,
        // paddingBottom: theme.vars.slot.padding,
    },
    motif: {
        display: 'block',
    },
<<<<<<< HEAD
=======
    rootSelected: {
        borderColor: theme.palette.primary.light,
    },
>>>>>>> af1c3855
});

type InternalProps = WithStyles<typeof styles>;

export default withStyles(styles, { defaultTheme })(KeyValueLayout) as React.ComponentClass<KeyValueLayoutProps>;<|MERGE_RESOLUTION|>--- conflicted
+++ resolved
@@ -98,7 +98,7 @@
     componentDidUpdate(prevProps: KeyValueLayoutProps & InternalProps, prevState: KeyValueLayoutState) {
         const { viewerId, emit } = this.props.interactions;
         const { selectedEntryIdx, selectedEntryType } = this.state;
-        if (selectedEntryIdx !== prevState.selectedEntryIdx || 
+        if (selectedEntryIdx !== prevState.selectedEntryIdx ||
             selectedEntryType !== prevState.selectedEntryType) {
             emit<KeyValueLayoutEvent>('KeyValue.DidSelectEntry', {
                 viewerId, selectedEntryIdx, selectedEntryType, prevSelectedEntryIdx: prevState.selectedEntryIdx, prevSelectedEntryType: prevState.selectedEntryType,
@@ -120,39 +120,21 @@
         return (
             <div
                 className={clsx({
-<<<<<<< HEAD
                     [classes.frame]: true,
                     [classes.frameLowlight]: light === 'lowlight',
                     [classes.frameHighlight]: light === 'highlight',
                     [classes.frameSelected]: light === 'selected',
-=======
-                    [classes.root]: true,
-                    [classes.rootSelected]: light === 'selected',
->>>>>>> af1c3855
                 })}
                 {...mouseHandlers}
             >
                 <div className={classes.motif}>{startMotif}</div>
                 {entries.map(({ key, value }, idx) => (
-<<<<<<< HEAD
                         <div className={clsx({
                             [classes.entry]: true,
                             [classes.spacing]: idx < entries.length - 1,
                         })}>
                             <div className={classes.indices}>{idx}</div>
                             <div className={classes.slot}>
-=======
-                        <div
-                            className={clsx({
-                                [classes.entry]: true,
-                            })}
-                        >
-                            <div
-                                className={clsx({
-                                    [classes.cell]: true,
-                                })}
-                            >
->>>>>>> af1c3855
                                 <Viewer
                                     ref={(viewer) => this._registerViewer(viewer!, idx, 'key')}
                                     key={`k${idx}`}
@@ -162,14 +144,7 @@
                             </div>
                             <span className={classes.separator}>{separator}</span>
                             <div
-<<<<<<< HEAD
                                 className={classes.slot}>
-=======
-                                className={clsx({
-                                    [classes.cell]: true,
-                                })}
-                            >
->>>>>>> af1c3855
                                 <Viewer
                                     ref={(viewer) => this._registerViewer(viewer!, idx, 'value')}
                                     key={`v${idx}`}
@@ -233,12 +208,6 @@
     motif: {
         display: 'block',
     },
-<<<<<<< HEAD
-=======
-    rootSelected: {
-        borderColor: theme.palette.primary.light,
-    },
->>>>>>> af1c3855
 });
 
 type InternalProps = WithStyles<typeof styles>;
